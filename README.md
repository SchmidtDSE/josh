# Josh Simulation Engine
Ecologist-centered tools for easily describing and running agent-based simulations, executable either locally with parallelization or out to distribution across hundreds of machines.

![Work in Progress](https://img.shields.io/badge/status-work_in_progress-blue)

## Purpose
Focused on vegitation, this JVM-based platform allows for fluent modeling of organisms, disturbances, and management interventions. This open source project supports stochastic mechanics and the use of external resources like outside geotiffs or COGs. Using a highly readable domain specific language crafted just for ecologists, Josh makes it easy to quickly describe ecological systems and run those simulations with highly performant computational machinery with minimal fuss in installation. This suite of tools also allows for running simulations in the browser, local performant parallelized execution to take advantage of a single machine's resources, and large scale distributed processing all without changing a single line of code.

## Usage
If you have a browser, you can use these tools without any installation required. When you are ready to scale up, this software can execute either directly on your machine, in a containerized environment, or across potentially hundreds of machines.

### Web-based usage
Simply send your browser to [editor.joshsim.org](https://editor.joshsim.org). There, you can build simulations using the [Josh Language](https://language.joshsim.org) all without installing anything new on your machine. Your work is completely private and your simulations never leave your computer unless you ask them to. They run right within your browser! However, when you are ready to push forward, you can either download your work and continue using your local computer or take advantage of our infrastructure to run your simulations across many machines all with the click of a button!

<<<<<<< HEAD
## Systems in scope
Different forms of modeling may intersect to underpin the ecological simulation practically needed to inform management decisions. Josh considers support for two types of computational systems. In these simulations, individual behaviors have may be evaluated at varying degrees of fidelity extending all the way to the individual organism. This requires language feature for behaviors expressed both at levels of a community and an individual. In all situations, these systems respond to disturbances such as fire or may be influenced by intentional management choices.  Additionally, many of these systems include stochastic elements which, via Monte Carlo, can create distributional outputs.

### Independent patches
In some cases, communities or “patches” representing very large numbers of individuals may be described as a series of interconnected equations independent of other patches. Though co-occupying species may interact, these descriptions form a directed acyclic graph of formulas which may ultimately depend on nothing else other than time. Highly amenable to parallelized computation, these systems can often evaluate very quickly. This perspective motivates the inclusion of aggregated communities into the language. In structuring computation, this perspective also embeds the idea that organism movement is secondary (vegetation communities move but vegetation individual are less likely to move).

### Interacting patches
In other ecosystems, cells existing within some form of geospatial grid may interact with outside simulation results like CMIP outputs or with each other through time as individuals move between discrete states. For example, some simulations may be model the spread of seeds. Due to interactions both spatially and temporally, these systems often require more intensive computation. This perspective motivates the inclusion of agents with individual behaviors into the language. 

## Design priorities
In these systems, output correctness is may be easiest to understand at the level of an individual and a very large ecosystem. While these models produce outputs at intermediate scales essential for management decisions, this liminal space of confirmability may become more acceptable as trust grows in system behaviors at those very small and very large scales.

### Readability over compactness
Building this trust requires that code exhibits a high degree of interpretability for a broad audience. This includes those who may be less familiar with traditional software development that need to enter into dialogue with the simulation logic in order to both understand simulation mechanics and defend resulting management choices. This need becomes especially acute given that the programming languages which actually execute these simulations are more likely to be high-performance systems-level languages where higher order ideas around pointers, objects, matrix operations, and graph traversal algorithms may inhibit a broader ecosystem of practitioners to participate. In short, the dual goals of running simulations and reading the logic of those simulations stand on equal footing. In response, this specification takes inspiration from SmallTalk / HyperTalk-derivative languages which emphasize object-oriented readability over a compact representation in code where appropriate.

### Imperative over procedural
The idea of a “serialized” set of discrete steps inherent in many general purpose programming languages contrasts with natural systems where all organisms are taking action or being acted upon in parallel in response to simultaneously occurring environmental factors. Therefore, this specification prioritizes the description of entity behavior over allowing for specification of the order in which computation running those behaviors is actually executed. This means that, unlike general purpose languages, control flow is decided by the interpreter or compiler and not the simulation author. This makes this language more like an imperative language with procedural elements than a procedural one with imperative elements.

### Behavioral over computational description
Given the heterogeneity of the anticipated user base, this specification prioritizes fluency in expressing the logic of a simulation over specification of the specifics for how that computation is optimized or parallelized. In the same way that general purpose languages perform optimizations at compile-time the source code for simulations may speak to behavior at the level of an individual organism even as operations are likely to become optimized within the interpreter / compiler to avoid intractable expensive computation that could potentially involve the simulation of millions of individual agents.

### Broadcast information not agents
Simulations create graphs of computation where some formulas are evaluated as part of solving others. This specification enforces non-cyclicality to avoid the need for embedded numerical optimization. This specification resolves this tension by enforcing a Markov-like property where information needed to update a cell can only rely on one of the following:

 - Current state of the cell absent circular dependencies for formulas used within a cell.
 - State of another cell from only the immediate prior time step.

Practicall speaking, this means that a cell may update its own state baesd on these two pieces of information but may not update the state of another cell. This concept is raised to simulation authors.

## Stochasticity
Just as organisms and communities need to be the primary “nouns” that a user manipulates, stochastic elements also must be a primary “type” that the user can express and engage with. In contrast to many general purpose languages, working with probability distributions needs to be similarly fluent as working with discrete numbers.


# Structures
Similar to other SmallTalk / HyperTalk-like languages, this specification uses a stanza approach. Each stanza can update attributes and attributes may have events. Each stanza defines an entity (object).

## Stanzas
Each stanza has a start and end keyword. The language is whitespace agnostic and each statement has regular syntax such that end statement characters like semicolons are not required. Names may be alphanumeric.

```
start organism JoshuaTree

  # ...

end organism
```

## Attributes
Each stanza can manipulate attributes. These are variables attached to a specific agent like a specific tree. This can take a lambda-like notation:

```
start organism JoshuaTree

  age.init = sample AgeGeotiff

end organism
```

This can also take a full body notation:

```
start organism JoshuaTree

  age.step = {
    const currentAge = prior.age
    const newAge = currentAge + 1 year
    return newAge
  }

end organism
```

Local variables are not supported outside full body notation.

## Events
Attributes have different events such as init and step. These can be conditional like on other entities being present in the same patch or cell:

```
start organism Deciduous

  cover.end:if(max(here.Conifers.cover) > 0%) = {
    const maxCover = map mean(here.Conifers.cover) from [0%, 90%] to [0%, 100%]
    return limit current.cover to [,maxCover]
  }

end organism
```

This can also be stochastic:

```
start organism Confier

  cover.step:if(sample uniform from 0% to 100% > 50%) = {
    const growth = sample normal with mean of 5% std of 1%
    const newCover = limit prior.cover + growth to [0%, 100%]
    return newCover
  }

end organism
```

Finally, this can depend on external variables like for environment:

```
start organism Confier

  cover.step:if(mean(here.GrowSeasonPreciptation) > 1 in) = {
    const growth = sample normal with mean of 5% std of 1%
    const newCover = prior.cover + growth
    const newLimited = limit newCover to [0%, 100%]
    return newLimited
  }

end organism
```


# Entities
There are disctinct types of entites that should be treated differently by the compiler / interpreter.

## Simulation
Settings which dictate behavior of the entire simulation are dictated in a Simulation entity.

```
start simulation Detailed

  grid.size = 1km
  grid.start = 34 degrees latitude, -116 degrees longitude
  grid.end = 35 degrees latitude, -115 degrees longitude

end simulation
```

This can include generalized sampling behavior:

```
start simulation Coarse

  grid.size = 1km
  grid.start = 34 degrees longitude, -116 degrees latitude
  grid.end = 35 degrees longitude, -115 degrees latitude
  
  sampling = 1%  # Sample 1% of individuals in each patch

end simulation
```

Alternatively, sampling can be specified per agent:

```
start simulation Coarse

  grid.size = 1km
  grid.start = 34 degrees longitude, -116 degrees latitude
  grid.end = 35 degrees longitude, -115 degrees latitude
  
  sampling.JoshuaTrees = 1%  # Sample 1% of individuals in each patch
  sampling.ShrubGrasses = 100 count  # Sample

end simulation
```

These names (`JoshuaTrees` and `ShrubGrasses`) should correspond to attribute names on patches. Finally, simulations can also control the sampling behavior for distribution arithmetic:

```
start simulation Coarse

  grid.size = 1km
  grid.start = 34 degrees latitude -116 degrees longitude
  grid.end = 35 degrees latitude -115 degrees longitude
  
  sampling.general = 1000 count

end simulation
```

The user should specify the name of the simulation to execute.

## Patch
Patches are the grid cells in which communities of organisms may be present.

```
start patch Default

  location = all
  JoshuaTrees.init = create sum(here.LocationsGeotiff) of JoshuaTree
  JoshuaTrees.step = {
    const deadTrees = current.JoshuaTrees[current.JoshuaTrees.state == "dead"]
    return current.JoshuaTrees - deadTrees
  }
  JoshuaTrees.step = {
    const newCount = 1 count if count(current.JoshuaTrees) < 10 count else 0
    const new = create newCount JoshuaTree
    return current.JoshuaTrees + new
  }

end patch
```

Some simulations may represent simple occupancy as a binary where only one agent represent a community. In this case, create can take a boolean value.

```
start patch Default

  location = all
  JoshuaTrees.init = {
    const numNew = 1 count if sum(here.LocationsGeotiff) > 0 count else 0 count
    const new = create numNew of JoshuaTree
    return new
  }

end patch
```

Attributes may also be added to patches. This can be used in exporting and visualizing results:

```
start patch Default

  location = all

  # ...

  occupationScore.step = sum(current.JoshuaTrees.cover)

end patch
```

Location of all will use this patch across the entire simulation. However, patches may vary geographically.

```
start patch Wet

  location = mean(here.PercepitationGeotiff) > 5 in

end patch
```

The location "all" will apply if no other patch value matches. Note that, if more than one patch applies, only one patch will be made at each location per the grid size but the patch type chosen is not defined. Some implementations may raise an exception.

## Organism
Organisms can define attributes which have event handlers. These can have conditional behaviors:

```
start organism Conifer

  state.step:if(max(here.Fire.cover) > 0%) = "stump"

end organism
```

These conditions can be strung together in if / else relationships:

```
start organism Conifer

  state.step
    :if(max(here.Fire.cover) > 50%) = "dead"
    :elif(max(here.Fire.cover) > 0%) = "stump"

end organism
```

The keywords if, elif (else if), and else are available. Only one else is allowed per conditional group. Note that handlers can be exected in parallel:

```
start organism Deciduous

  seedBank.step = prior.seedBank + 5%
  seedBank.step:if(max(here.Fire.cover) > 0%) = "seed"

end organism
```

Limited control is available over ordering of events. See events.

## Disturbance
In addition to "organism" one can specify other types of agents representing disturbances:

```
start disturbance Fire

  cover.init = 0%
  cover.step = prior.cover + 5%

end disturbance
```

Disturbances are the same as organisms but an alternative label is provided for convienence.

## Management
Management agents can be created through user configuration or user interactions.

```
start management Planting

  cover.init = mean(here.PlantingMap)

end management
```

These are typically markers used that other agents can react to

## External
External data layers can also add additional information that can be used by agents. Data inside these layers cannot be edited.

```
start external GrowingSeasonPrecipitation

  year.init = meta.stepCount + 2050 count  # Simulation starts in 2050
  source.location = "file://precipitation/{{ current.year }}.geotiff"
  source.format = "geotiff"
  source.units = "in / month"

end external
```

These may be used for environmental data such as temperature projections. Location may support different handlers such as `https://`.

## Keywords
Entities go through a series of steps which can modify their attributes. To support these calculations, different scoping keywords are provided.

### Keyword for current
The `current` keyword can be used to access the entity in the current event. If a variable on current is referenced that is not yet calculated, it will be calculated dynamically. For example: 

```
start organism Tree

  cover.step = current.height / 5 m * 10 %
  height.step = prior.height + 1 m

end organism
```

In this case, if `cover.step` is evaluated first, `current.height` will cause `height.step` to be evaluated.

### Keyword for prior
The `prior` keyword can be used to access this entity but from the event immediately prior to the current event being evaluated. This will not cause dynamic calculation. For example:

```
start organism Tree

  cover.step = prior.height / 5 m * 10 %
  height.step = prior.height + 1 m

end organism
```

In this case, if `cover.step` is evaluated first, `prior.height` will not cause `height.step` to be evaluated. Indeed, `prior.height` in `cover.step` will always use the value for height from before the step event started.

### Keyword for here
The `here` keyword can be used to refer to the Patch or an External resource within the same grid cell as this Entity. For Patch, this is the same as `current` when referring to attributes of the Patch.

```
start organism Deciduous

  seedBank.step:if(max(here.Fire.cover) > 0%) = "seed"

end organism
```

In this example, `seedBank.step` will get the `Fire` distribution from the Patch containing this Deciduous where `here` is an alias for that Patch. The Patch will be evaluated first but, if an attribute is requested that is not on the Patch, external resources will be checked.

```
start organism Deciduous

  age.init = sample here.AgeGeotiff

end organism
```

In this example, `AgeGeotiff` may refer to an External and the ages at this grid cell will be randomly sampled.

### Other grid cells
These keywords can only access information in the current grid cell. One may also query for entities through the `within` keyword which will search geospatially. 

## Lifecycle
The following define the typical lifecycle of an entity.

### Creation
New entities can be made through the create command. This is typically saved to an attribute of the same name on a patch.

```
start patch Default

  location = all
  Conifers.init = create Conifer

end patch
```

However, these are regular values that can also be saved to variables:

```
const newConifer = create Conifer
```

By default, a single entity is made (distribution of 1). This can be extended to multiple using a scalar with the count units:

```
const newConifers = create 5 count of Conifer
```

This will return a realized distribution.

### Events
The init event will only be executed at the initalization of a simulation or the creation of an entity. The remove event will only be executed when an entity is removed from a grid cell. There are also start, step, and end events which correspond to when in a simulation timestep the event handler should be invoked. All start will execute before step which will all execute before end though order of execution is not guaranteed within these groups. A modifier of `:if(meta.stepCount == 0 count)` can be used to determine if init is being run as part of simulation initalization (prior to starting) or if an agent is made while the simulation is running.

### States
All entities have a default state but custom states can be added. This can be used to specify behavior which only happens during certain states.

```
start organism Conifer

  state.step:if(max(here.Fire.cover) > 0%) = "stump"

  start state "stump"
    state.step:if(mean(here.PrecipitationGeotiff) > 2 in) = "default"
  end state

end organism
```

This can be modified using the state attribute. All event handlers on the default state will be executed followed by the state-specific handlers.


# Computational flow
This language provides a conceptually imperative approach. In other words, the order in which different snippets of code are run such as which entity is evaluatd first is generally but not explicitly dictated by the simulation author. Instead, the interpreter / compiler can choose in what order to execute computation. The expected behaviors are further described in this section.

## Non-interacting flow
Absent interactions, all event handlers for an event will be executed in order: simulation, patch, management, organism, and disturbance. For example, all patch start events in a simulation will execute before organism start events which are executed before patch step events which are executed before organism step event. 

## Interacting flow
If an entity's event handler requests current state information for another entity within the same patch, a computational graph is created. For example:

```
start organism CoverTree

  height.step = prior.height + 6 in

end organism

start organism Grass

  isShaded.step = max(here.CoverTrees.height) > 1 ft
  height.step = prior.height + (-1 cm if current.isShaded else 1 cm)

end organism
```

The CoverTree height will evaluate prior to Grass isShaded which will evaluate prior to Grass height

## State changes
If an entity changes states, the handlers for the current event will not run within that state. For example:

```
class organism Tree

  age.init = 0 years
  age.step = prior.age + 1 year
  state.init = "juvenile"
  height.init = 0 in

  start state "juvenile"
    state.start:if(current.age > 5 years) = "adult"
    height.step = prior.height + 3 in  # Run if juvenile does not become adult
  end state

  start state "adult"
    state.start:if(current.age > 50 years) = "dead"
    height.step = prior.height + 6 in  # Run in same year becomes adult
  end state

end organism
```

The adult state event handlers will run for step but not for start if a juvenile becomes an adult. However, if a juvenile becomes an adult the juvenile event handler for step will not run.

## Limitations
The computational graph created must be acyclic. For example:

```
start organism TreeA

  isShaded.step = max(here.TreeBs.height) > current.height
  height.step = prior.height + (2 in if current.isShaded else 4 in)

end organism

start organism TreeB

  isShaded.step = max(here.TreeAs.height) > current.height
  height.step = prior.height + (2 in if current.isShaded else 4 in)

end organism
```

This snippet should result in an exception. This could be resolved by querying for the prior timestep.

# Type system
The type system supports typed units such as 50% or 10 inches. These types need to be defined though they may be imported.

## Scalar
This specification calls individual numbers with units as scalars. Regular arithmetic operations (+, -, *, /, ^) will work for this type with automated unit conversion if numbers of non-identical units encountered.

```
start organism JoshuaTree

  age.step = prior.age + 1 year

end organism
```

This is typically accessed via the `current` or `prior` keyword. Scalar values can be made through a number followed by units.

## Distribution
A distibution can be created a few ways. First, it can be a set of individual numbers (such as an array) read from a file called a realized distribution:
=======
### Local usage
The easiest way to get started locally is simply [get yourself a copy of open source Java](https://adoptium.net) and [the latest release of Josh](https://language.joshsim.org/download.html). Then, fire up the command line. Simply write your code to `.josh` files and execute locally like so:
>>>>>>> 133190a0

```
$ java -jar joshsim.jar run simulation.josh
```

Simply run the jar without any command specified to get further help documentation. You can also specify an output location

```
$ java -jar joshsim.jar run simulation.josh --dump-state state.avro
```

This will dump the state at each timestep in [Avro](https://avro.apache.org) though, if only the final timestep is required, add the `--final-only` flag.

### Local UI
You can run the local UI through [joshsim-server](https://language.joshsim.org/download.html). Simply execute:

```
$ java -jar joshsim-server.jar
```

This will start a local web server which makes the UI available via your browser where you can work in private.

### Containerized usage
Containerization through [Docker](https://www.docker.com) and [Development Containers](https://containers.dev) can help you move your work from one computer to the next with ease. Please see our `Dockerfile` and `devcontainer.json`.

### Distributed usage
Distributing workloads is easy. Simply deploy either our jar file or container to a serverless solution like [Labmda](https://aws.amazon.com/lambda/) / [CloudRun](https://cloud.google.com/run) or submit on your own cluster via [Kubernetes](https://kubernetes.io). You can send the Josh jar over the network to get your script and you can write to cloud storage. All you have to do is provide the command line arguments:

```
$ java -jar joshsim.jar run https://your-url.org/script.josh --http-basic-user USERNAME --http=-basic-pass PASSWORD --simulation TestSimulation --replicates 10 --output minio://your-s3-bucket/test_simulation.avro --minio-key ACCESS_KEY --minio-secret ACCESS_SECRET
```

More details to follow here.

## Developing
We have options available for different kinds of development workflows.

### Development container
We provide a standard `Dockerfile` and `devcontainer.json`. Replit files are also provided (`.replit` and `replit.nix`).

### Manual environment setup
In addition to a development container we provide instructions for general local setup to aid various environments.

 - Get yourself a copy of [open source Java](https://adoptium.net).
 - Install the [Gradle build system](https://gradle.org/install/).
 - Build the project with `gradle fatJar`.

This will produce your home-built copy of Josh at `build/libs/joshsim-fat.jar`. If you want to develop for the web interface, the following are also required:

 - [Install node and npm](https://docs.npmjs.com/downloading-and-installing-node-js-and-npm)
 - Install node development dependencies with `cd web; npm install --dev`
 - Install vanilla JS production dependencies with `cd web; bash support/install_deps.sh`

Note that test runners do require an available copy of Chrome or Chromium.

### Development standards
For Josh itself, please use the [Google Java Style Guide](https://google.github.io/styleguide/javaguide.html). We aim for approximately 80% test coverage and all non-test public members having [JavaDoc](https://www.baeldung.com/javadoc). 

For the web interface, please use the [Google JavaScript Style Guide](https://google.github.io/styleguide/jsguide.html) with all non-test public members having [JSDoc](https://jsdoc.app). Note that we use vanilla JavaScript which must be able to run directly in browser so code is not run through webpack or similar prior to deployment. Very limited production dependencies are simply included via minified JS. We do not consider production use of CDNs to be acceptable for privacy reasons.

We require that our automated tests and checks pass prior to merging commits.

### Testing
We offer tests at two levels. First, the Java source behind Josh can be tested via [JUnit](https://junit.org/junit5/) and [Gradle](https://gradle.org):

```
$ gradle test
```

Josh scripts can also be validated for syntax errors and tested if unit tests are provided:

```
$ java -jar joshsim.jar validate script.josh
$ java -jar joshsim.jar test script.josh
```

To check the default examples, execute `bash examples/validate.sh` and `bash examples/test.sh`. Finally, front-end tests for the editor can run via grunt:

```
$ grunt
```

This requires a node setup.

## Deployment
Deployment instructions are provided both inside and outside of CI / CD.

### Automated deployment
To deploy a new version of Josh, simply merge to `main` to generate and deploy a new `joshsim.jar`, `joshsim-server.jar`, and web editor resources (including `joshsim.wasm`) via SFTP and [GitHub Actions](https://docs.github.com/en/actions).

### Manual deployment
If deploying outside of our CI / CD systems, only the jar is required to run Josh.

```
$ gradle fatJar
```

Simply use the output found under `build/libs/joshsim-fat.jar`. If also deploying the web editor:

```
$ cd web; bash support/package.sh
```

Simply serve static files from `web/build` like so:

```
$ cd web/build; python -m http.server
```

<<<<<<< HEAD
## Conditionals
Conditional statements can be applied in event definitions and in the event handlers themselves.

### Boolean expressions
C-style equality operators (>, >=, <, <=, ==, !=) yield bool scalars when applied scalars:

```
const a = 5 units
const b = 7 units
const c = b > c
```

Approximately equals also provided with configurable tollerance:

```
const a = 1.234 meters
const b = 1.235 meters
const c = b ~= c with 0.01 tollerance
```

These operators yield realized distributions of bool values (sampling if applied to virtualized). Python-style logical operators are provided to combine bools (and, or, xor):

```
const a = 1
const b = 0
const c = a or b
```

Other arithmetic operators are not defined for bool (+, -, *, /, ^).

### Modifiers
Though additional modifiers may be added in the future, the following modifiers like `:if` are avialable:

 - **if**: Executed if the argument is true. Only one allowed per modifier chain and must be the first.
 - **elif**: Executed if the argument is true and all prior modifiers in the same chain did not execute.
 - **else**: Executed if prior modifiers in the same chain did not execute. Only one allowed per modifier chain and must be the last.

This acts as a function call which takes a single argument which is of type bool.

### Within event handlers
If statements are defined as following a Python-like turninary operation:

```
const a = 1 if (b == 2) else 3
```

These can be full bodies:

```
const a = {
  if (b == 2) {
    return 1
  } else {
    return 3
  }
}
```

## Mapping
Mapping one from set of numbers to another is available with the default being linear mapping.

```
const a = map b from [0 in, 100 in] to [0 %, 100%]
```

This will extraplote linearlly in the range if an input outside the domain is provided. The following has identical behavior:

```
const a = map b from [0 in, 100 in] to [0 %, 100%] linearlly
```

Additionally logarithmically and exponentially are available.

## Limit
Limits can be used to enforce a min, max, or range:

```
const a = 10 %;
const withMin = limit a to [15%,]
const withMax = limit a to [,5%]
const withRange = limit a to [5%, 15%]
```

## Full bodies
Full bodies provide a small procedural script optionally with a return statement. If no return, a full body will yield a None.

### Constants
Local constants are available only in full bodies:

```
{
  const a = 5
}
```

These variables are lost after leaving the body though nested variables are supported:

```
{
  const a = 5
  return {
    const b = a + 5
    return b
  }
}
```

These definitions are similar to const in JavaScript and cannot be rewritten:

```
{
  const a = 5
  a = 10  # Leads to error
}
```

### Other variables
Outside variables can be read inside full bodies:

```
start organism JoshuaTree

  age.step = {
    const currentAge = prior.age
    const newAge = currentAge + 1 year
    return newAge
  } 

end organism
```

However, these are like const and cannot be written:

```
start organism JoshuaTree

  age.step = {
    const priorAge = prior.age
    const newAge = priorAge + 1 year
    current.age = newAge  # Results in an error
  } 

end organism
```

## Built-in functions
The following which take a single argument are defined for both scalars and distributions to return the same type (scalar, distribution) and unit as the input:

 - **abs**: Take the absolute value of a scalar or all elements in a distribution.
 - **log10**: Apply a logarithm (base 10) to a scalar or all elements in a distribution.
 - **ln**: Apply a logarithm (base e) to a scalar or all elements in a distribution.
 - **round**: Round to the nearest whole number such that a fractional component of 0.5 or higher is rounded up an all else is rounded down. Applies to a scalar or all elements in a distribution.
 - **ceil**: Round up to the nearest whole number regardless of fractional component value. Applies to a scalar or all elements in a distribution.
 - **floor**: Round down to the nearest whole number regardless of fractional component value. Applies to a scalar or all elements in a distribution.

The following take two arguments:

 - **difference**: Returns the absolute difference between values. Applies to a scalar or all elements in a distribution (pairwise).

The following which take a single argument are only available for distributions and return scalars as described elsewhere: min, mean, max, sum, and std.

## Temporal and spatial queries
Information from other time steps and cells can be queried through the at and within keywords. These always return realized distributions.

### Temporal queries
At this time, only prior for timestep minus 1 is supported by the prior keyword.

```
const priorCount = sum(prior.here.JoshuaTrees.count)
```

### Spatial queries
At this time, only spatial queries by radial distance are supported by within.

```
const nearbyCount = sum(JoshuaTrees.count within 30 m radial at prior)
```

This results in a set for which const can be used:

```
const treesNearby = JoshuaTrees within 30 m radial at prior
const treesOn = here.JoshuaTree
const nearbyButNotOn = treesNearby - treesOn
const nearbyButNotOnCount = sum(nearbyButNotOn.count)
```

Note that `at prior` will return the state of these entities prior to the current step. At this time, `at prior` is required.

## Imports
Imports will cause another script to get executed as if the contents were found at the import location.

```
import "file://other.josh"
```

These statements must be at top level (not within any stanzas). Paths can be specified with different protocols like `https://`.

## Interactivity and configuration
In this phase of the specification, limited configuration is available and must be loaded at top level (outside stanzas):

```
config "file://config.json" AS fileConfig
```

The JSON file at the location (additoinal protocols like `https://` may be made avialable) should have an object with string keys and string values where the string values should be a numeric followed by a units and msut have valid variable names similar to const:

```
{
  "val1": "5 count"
}
```

These values are read only and become available via a config object where config statements at higher line numbers will override config statements at lower line numbers if names collide.

```
const a = config.val1 + 1 count
```

This JSON may, in practice, be generated from user interface elements like sliders depending on the interpreter / compiler.

# Reservations, Conventions, and Defaults
The following conventions are recommended. Unless specified otherwise, violations should not result in an exception raised from the interpreter / compiler.

## Local variables
Local variables like defined via const are recommended to follow `camelCase` with leading lowercase letter. Note that only alphanumeric names are supported and the first character cannot be a number where violations should result in an exception.

## Attributes
Attribute names are recommended to follow `camelCase` with leading lowercase letter when a scalar and `CamelCase` with leading uppercase letter when a dimension. Note that only alphanumeric names are supported and the first character cannot be a number where violations should result in an exception.

## Entities
Groups of agents present on the same patch should be found by specifying the name of the agent plurlaized. This is achieved through an attribute name on the Patch with the entity name pluralized.

```
const alsoOnCell = here.JoshuaTrees
```

Distributions of values can be found on those groups:

```
const countsAlsoOnCell = here.JoshuaTrees.count
```

To help improve readability, it is recommended that entity names are `CamelCase` with leading upper case character.

## Reserved names
The following are used by the system and it is not recommended that they be used for names of any user defined entities or variables and should throw an exception: as, const, disturbance, elif, else, end, if, management, limit, map, return, start, state, step, within.


# Example
Two examples are provided where one sues agents to represent full communities and other uses agents to represent individuals.

## Competing Trees
This first example assumes that one agent represents a collection of individuals within a patch.

### Setup
This implementation starts with a grid where each cell or patch is 30 meters by 30 meters.

```
start simulation Example

  grid.size = 30 m

end simulation
```

Unit definitions are also provided.

```
start unit cm

  m = current / 100

end unit

start unit years

  alias year
  alias yr
  alias yrs

end unit
```

Finally, uniform patches are defined with all species present.

```
start patch Default

  location = all
  Shrubs.init = create 1 count of Shrubs
  TreeAs.init = create 1 count of TreeA
  TreeBs.init = create 1 count of TreeB

end patch
```

### Organisms
This example next defines its organisms:

```
start organism Shrubs

  carryingCapacity.init = 80 %
  reproduction.init = 15% / year
  
  otherCover.step = {
    const treeACover = sum(here.TreeAs.cover)
    const treeBCover = sum(here.TreeBs.cover)
    const total = treeACover + treeBCover
    return limit total to [0%, 100%]
  }

  cover.init = sample normal with mean of 50% std of 10%
  cover.step
    :if(current.otherCover < 20%) = prior.cover + 10%
    :elif(current.otherCover < 40%) = prior.cover + 5%
    :elif(current.otherCover > 80%) = prior.cover - 10%
    :elif(current.otherCover > 60%) = prior.cover - 5%

  cover.end = limit current.cover to [, current.carryingCapacity]

end organism


start organism TreeA

  carryingCapacity.init = 90%

  age.init = 1 year
  age.step = prior.age + 10 year

  shade.start = sum(here.TreeBs[here.TreeBs.height > current.height].shade)
  cover.step = current.height / 5 m * 10 %
  
  growth.step = map current.age from [0 years, 100 years] to [10 m, 0 m] logrithmically
  growthLimit.step = current.growth * (100 % - current.shade) / 100 %
  
  height.step = prior.height + current.growthLimit

end organism


start organism TreeB

  carryingCapacity.init = 90%

  age.init = 1 year
  age.step = prior.age + 10 year

  growth.step = map curent.age from [0 years, 100 years] to [15 m, 0 m] logrithmically
  height.step = prior.height + growth
  cover.step = curent.height * 10 % / 3 m
  height.end = limit prior.height to [, 30 m]

end organism
```

Each organism represents a species and each patch has exactly one agent per organism.

## Joshua Tree
This second simple Joshua Tree-inspired example demonstrates basic mechanics where agents represent individuals. These parameters and mechanics are demonstrative only and not intended to be realistic.

### Setup
This implementation starts with a grid where each cell or patch is 30 meters by 30 meters centered at a given geographic location. This will operate without sampling.

```
start simulation Example

  grid.size = 30 m
  grid.start = 34 degrees longitude, -116 degrees latitude
  grid.end = 35 degrees longitude, -115 degrees latitude

end simulation
```

This demonstration will also use local geotiff with estimated counts of trees and ages with geographic specificity:

```
start external ObservedAges

  source.location = "file://obsevations.geotiff"
  source.format = "geotiff"
  source.units = "years"
  source.band = 0

end external

start external ObservedCounts

  source.location = "file://obsevations.geotiff"
  source.format = "geotiff"
  source.units = "count"
  source.band = 1

end external
```

Unit definitions are also provided.

```
start unit years

  alias year
  alias yr
  alias yrs

end unit
```

Finally, uniform patches are defined.

```
start patch Default

  location = all
  JoshuaTrees.init = create sum(here.ObservedCounts) of JoshuaTree

end patch
```

This patch is further modified after additional definition.

### Organism behavior
This organism will primarily be defined through changes in state. Note that initial state is set based on age.

```
start organism JoshuaTree

  age.init
    :if(meta.stepCount == 0 count) = sample here.ObservedAges
    :else = 0 years

  age.step = prior.age + 1 year

  state.init
    :if(current.age > 30 years) = "adult"
    :elif(current.age > 2 years) = "juvenile"
    :elif(current.age > 0 years) = "seedling"
    :else = "seed"

  seedCache.init
    :if(current.age > 30 years) = current.age * (5% / 1 year)
    :else = 0%

  start state "seed"

    state.step
      :if(sample uniform from 0% to 100% > 50%) = "seedling"
      :elif(sample uniform from 0% to 100% > 50%) = "dead"
      :elif(current.age > 3 years) = "dead"
  
  end state

  start state "seedling"

    state.step
      :if(sample uniform from 0% to 100% < 20%) = "dead"
      :elif(current.age > 2 years) = "juvenile"

  end state

  start state "juvenile"

    state.step
      :if(sample uniform from 0% to 100% < 10%) = "dead"
      :elif(current.age > 30 years) = "adult"

  end state

  start state "adult"

    seedCache.step = limit 1% + seedCache to [0%, 100%]
    state.step:if(sample uniform from 0% to 100% < 5%) = "dead"

  end state

end organism
```

The starting implementation simply updates age and state without seed dispersal.

### Dispersal
Seed dispersal means that new Joshua Trees may be created if the space is not too crowded. This is handled in the patch:

```
start patch Default

  location = all

  carryingCapacity.init = 30 count
  remainingRoom.step = current.carryingCapacity - count(current.JoshuaTrees)

  seedDensity.init = 0 count
  seedDensity.step = {
    const neighbors = JoshuaTrees within 30 m radial at prior
    const adultNeighbors = neighbors[neighbors.state == "adult"]
    return sum(adultNeighbors.seedCache) / 10% * 1 count
  }

  JoshuaTrees.init = create sum(here.observedCounts) of JoshuaTree
  JoshuaTrees.start = {
    const deadTrees = current.JoshuaTrees[current.JoshuaTrees.state == "dead"]
    return current.JoshuaTree - deadTrees
  }
  JoshuaTrees.step = {
    const newCount = floor(sample uniform from 0 count to current.seedDensity)
    const newCountCapped = limit newCount to [0 count, current.remainingRoom]
    const new = create newCountCapped of JoshuaTree
    return new + prior.JoshuaTrees
  }

end patch
```

### Disturbances with agents
We include a simple fire disturbance at random locations. The first approach involves an agent.

```
start disturbance Fire

  active.init = true
  active.step = false

end disturbance
```

This is used as a simple marker:

```
start patch Default

  location = all

  JoshuaTrees.init = create sum(here.ObservedCounts) of JoshuaTree
  JoshuaTrees.start = {
    const deadTrees = current.JoshuaTrees[current.JoshuaTrees.state == "dead"]
    return current.JoshuaTree - deadTrees
  }

  # ...

  Fire.start = prior.Fire - prior.Fire[prior.Fire.active == false]
  Fire.step = {
    const count = 1 count if (sample uniform from 0% to 100% < 5%) else 0 count
    const new = create count of Fire
    return prior.Fire + new;
  }

end patch
```

Finally, the JoshuaTree can respond to fire:

```
start organism JoshuaTree

  # ...

  state.step:if(count(current.Fire) > 0 and sample uniform from 0% to 100% < 90%) = "dead"

  # ...

end organism
```

### Disturbance without an agent
This second approach simply uses the patch itself.

```
start patch Default

  location = all

  JoshuaTrees.init = create sum(here.observedCounts) of JoshuaTree
  JoshuaTrees.start = {
    const deadTrees = current.JoshuaTree[current.JoshuaTrees.state == "dead"]
    reutrn current.JoshuaTrees - deadTrees
  }

  # ...

  onFire.start = sample uniform from 0% to 100% < 5%

end patch
```

Then, the JoshuaTree can respond to fire:

```
start organism JoshuaTree

  # ... prior ...

  state.step:if(here.onFire and sample uniform 0% to 100% < 90%) = "dead"

  # ... states ...

end organism
```
=======
Any static hosting solution such as [Nginx](https://nginx.org) or [Jetty](https://jetty.org/index.html) can be used.
>>>>>>> 133190a0

## Open source
This is an open source project of the [Schmidt Center for Data Science and Environment at UC Berkeley](https://dse.berkeley.edu).

### Licensing
Released under the BSD-3-Clause License. See `LICENSE` for more information.

### Technologies used
We use the following open source technologies:

- [ACE Editor](https://ace.c9.io/) for the code editing interface under [BSD-3](https://github.com/ajaxorg/ace/blob/master/LICENSE).
- [ANTLR4](https://www.antlr.org/) for parsing the QubecTalk domain-specific language under [BSD-3](https://www.antlr.org/license.html).
- [Avro Java](https://avro.apache.org/docs/1.11.1/api/java/) under [Apache v2](https://www.apache.org/licenses/).
- [Chart.js](https://www.chartjs.org/) for rendering some charts and graphs under [MIT](https://github.com/chartjs/Chart.js/blob/master/LICENSE.md).
- [Checkstyle](https://checkstyle.sourceforge.io) under [LGPL](https://github.com/checkstyle/checkstyle/blob/master/LICENSE).
- [D3](https://d3js.org/) for data visualization under [ISC](https://github.com/d3/d3/blob/main/LICENSE).
- [ESLint](https://eslint.org/) for code style enforcement under [MIT](https://github.com/eslint/eslint/blob/main/LICENSE).
- [Gradle](https://gradle.org) under [Apache v2](https://github.com/gradle/gradle?tab=Apache-2.0-1-ov-file#readme).
- [HTTP Components](https://hc.apache.org/httpcomponents-client-5.4.x/index.html) under [Apache v2](https://www.apache.org/licenses/).
- [Jetty](https://jetty.org/index.html) under [Apache v2](https://jetty.org/docs/jetty/12/index.html).
- [JUnit](https://junit.org/junit5/) under [EPL v2](https://github.com/junit-team/junit5).
- [Minio Java SDK](https://min.io/docs/minio/linux/developers/java/minio-java.html) under [Apache v2](https://github.com/minio/minio-java?tab=Apache-2.0-1-ov-file#readme).
- [Public Sans](https://public-sans.digital.gov/) font under [OFL-1.1](https://github.com/uswds/public-sans/blob/master/LICENSE.md).
- [QUnit](https://qunitjs.com/) for unit front-end testing under [MIT](https://github.com/qunitjs/qunit/blob/main/LICENSE.txt).
- [SVG Spinners](https://github.com/n3r4zzurr0/svg-spinners?tab=readme-ov-file) under [MIT](https://github.com/n3r4zzurr0/svg-spinners?tab=readme-ov-file)
- [Tabby](https://github.com/cferdinandi/tabby) for tab interface management under [MIT](https://github.com/cferdinandi/tabby/blob/master/LICENSE.md).
- [Webpack](https://webpack.js.org/) for bundling JavaScript modules under [MIT](https://github.com/webpack/webpack/blob/main/LICENSE).

Also uses [Tumerin]().<|MERGE_RESOLUTION|>--- conflicted
+++ resolved
@@ -12,529 +12,8 @@
 ### Web-based usage
 Simply send your browser to [editor.joshsim.org](https://editor.joshsim.org). There, you can build simulations using the [Josh Language](https://language.joshsim.org) all without installing anything new on your machine. Your work is completely private and your simulations never leave your computer unless you ask them to. They run right within your browser! However, when you are ready to push forward, you can either download your work and continue using your local computer or take advantage of our infrastructure to run your simulations across many machines all with the click of a button!
 
-<<<<<<< HEAD
-## Systems in scope
-Different forms of modeling may intersect to underpin the ecological simulation practically needed to inform management decisions. Josh considers support for two types of computational systems. In these simulations, individual behaviors have may be evaluated at varying degrees of fidelity extending all the way to the individual organism. This requires language feature for behaviors expressed both at levels of a community and an individual. In all situations, these systems respond to disturbances such as fire or may be influenced by intentional management choices.  Additionally, many of these systems include stochastic elements which, via Monte Carlo, can create distributional outputs.
-
-### Independent patches
-In some cases, communities or “patches” representing very large numbers of individuals may be described as a series of interconnected equations independent of other patches. Though co-occupying species may interact, these descriptions form a directed acyclic graph of formulas which may ultimately depend on nothing else other than time. Highly amenable to parallelized computation, these systems can often evaluate very quickly. This perspective motivates the inclusion of aggregated communities into the language. In structuring computation, this perspective also embeds the idea that organism movement is secondary (vegetation communities move but vegetation individual are less likely to move).
-
-### Interacting patches
-In other ecosystems, cells existing within some form of geospatial grid may interact with outside simulation results like CMIP outputs or with each other through time as individuals move between discrete states. For example, some simulations may be model the spread of seeds. Due to interactions both spatially and temporally, these systems often require more intensive computation. This perspective motivates the inclusion of agents with individual behaviors into the language. 
-
-## Design priorities
-In these systems, output correctness is may be easiest to understand at the level of an individual and a very large ecosystem. While these models produce outputs at intermediate scales essential for management decisions, this liminal space of confirmability may become more acceptable as trust grows in system behaviors at those very small and very large scales.
-
-### Readability over compactness
-Building this trust requires that code exhibits a high degree of interpretability for a broad audience. This includes those who may be less familiar with traditional software development that need to enter into dialogue with the simulation logic in order to both understand simulation mechanics and defend resulting management choices. This need becomes especially acute given that the programming languages which actually execute these simulations are more likely to be high-performance systems-level languages where higher order ideas around pointers, objects, matrix operations, and graph traversal algorithms may inhibit a broader ecosystem of practitioners to participate. In short, the dual goals of running simulations and reading the logic of those simulations stand on equal footing. In response, this specification takes inspiration from SmallTalk / HyperTalk-derivative languages which emphasize object-oriented readability over a compact representation in code where appropriate.
-
-### Imperative over procedural
-The idea of a “serialized” set of discrete steps inherent in many general purpose programming languages contrasts with natural systems where all organisms are taking action or being acted upon in parallel in response to simultaneously occurring environmental factors. Therefore, this specification prioritizes the description of entity behavior over allowing for specification of the order in which computation running those behaviors is actually executed. This means that, unlike general purpose languages, control flow is decided by the interpreter or compiler and not the simulation author. This makes this language more like an imperative language with procedural elements than a procedural one with imperative elements.
-
-### Behavioral over computational description
-Given the heterogeneity of the anticipated user base, this specification prioritizes fluency in expressing the logic of a simulation over specification of the specifics for how that computation is optimized or parallelized. In the same way that general purpose languages perform optimizations at compile-time the source code for simulations may speak to behavior at the level of an individual organism even as operations are likely to become optimized within the interpreter / compiler to avoid intractable expensive computation that could potentially involve the simulation of millions of individual agents.
-
-### Broadcast information not agents
-Simulations create graphs of computation where some formulas are evaluated as part of solving others. This specification enforces non-cyclicality to avoid the need for embedded numerical optimization. This specification resolves this tension by enforcing a Markov-like property where information needed to update a cell can only rely on one of the following:
-
- - Current state of the cell absent circular dependencies for formulas used within a cell.
- - State of another cell from only the immediate prior time step.
-
-Practicall speaking, this means that a cell may update its own state baesd on these two pieces of information but may not update the state of another cell. This concept is raised to simulation authors.
-
-## Stochasticity
-Just as organisms and communities need to be the primary “nouns” that a user manipulates, stochastic elements also must be a primary “type” that the user can express and engage with. In contrast to many general purpose languages, working with probability distributions needs to be similarly fluent as working with discrete numbers.
-
-
-# Structures
-Similar to other SmallTalk / HyperTalk-like languages, this specification uses a stanza approach. Each stanza can update attributes and attributes may have events. Each stanza defines an entity (object).
-
-## Stanzas
-Each stanza has a start and end keyword. The language is whitespace agnostic and each statement has regular syntax such that end statement characters like semicolons are not required. Names may be alphanumeric.
-
-```
-start organism JoshuaTree
-
-  # ...
-
-end organism
-```
-
-## Attributes
-Each stanza can manipulate attributes. These are variables attached to a specific agent like a specific tree. This can take a lambda-like notation:
-
-```
-start organism JoshuaTree
-
-  age.init = sample AgeGeotiff
-
-end organism
-```
-
-This can also take a full body notation:
-
-```
-start organism JoshuaTree
-
-  age.step = {
-    const currentAge = prior.age
-    const newAge = currentAge + 1 year
-    return newAge
-  }
-
-end organism
-```
-
-Local variables are not supported outside full body notation.
-
-## Events
-Attributes have different events such as init and step. These can be conditional like on other entities being present in the same patch or cell:
-
-```
-start organism Deciduous
-
-  cover.end:if(max(here.Conifers.cover) > 0%) = {
-    const maxCover = map mean(here.Conifers.cover) from [0%, 90%] to [0%, 100%]
-    return limit current.cover to [,maxCover]
-  }
-
-end organism
-```
-
-This can also be stochastic:
-
-```
-start organism Confier
-
-  cover.step:if(sample uniform from 0% to 100% > 50%) = {
-    const growth = sample normal with mean of 5% std of 1%
-    const newCover = limit prior.cover + growth to [0%, 100%]
-    return newCover
-  }
-
-end organism
-```
-
-Finally, this can depend on external variables like for environment:
-
-```
-start organism Confier
-
-  cover.step:if(mean(here.GrowSeasonPreciptation) > 1 in) = {
-    const growth = sample normal with mean of 5% std of 1%
-    const newCover = prior.cover + growth
-    const newLimited = limit newCover to [0%, 100%]
-    return newLimited
-  }
-
-end organism
-```
-
-
-# Entities
-There are disctinct types of entites that should be treated differently by the compiler / interpreter.
-
-## Simulation
-Settings which dictate behavior of the entire simulation are dictated in a Simulation entity.
-
-```
-start simulation Detailed
-
-  grid.size = 1km
-  grid.start = 34 degrees latitude, -116 degrees longitude
-  grid.end = 35 degrees latitude, -115 degrees longitude
-
-end simulation
-```
-
-This can include generalized sampling behavior:
-
-```
-start simulation Coarse
-
-  grid.size = 1km
-  grid.start = 34 degrees longitude, -116 degrees latitude
-  grid.end = 35 degrees longitude, -115 degrees latitude
-  
-  sampling = 1%  # Sample 1% of individuals in each patch
-
-end simulation
-```
-
-Alternatively, sampling can be specified per agent:
-
-```
-start simulation Coarse
-
-  grid.size = 1km
-  grid.start = 34 degrees longitude, -116 degrees latitude
-  grid.end = 35 degrees longitude, -115 degrees latitude
-  
-  sampling.JoshuaTrees = 1%  # Sample 1% of individuals in each patch
-  sampling.ShrubGrasses = 100 count  # Sample
-
-end simulation
-```
-
-These names (`JoshuaTrees` and `ShrubGrasses`) should correspond to attribute names on patches. Finally, simulations can also control the sampling behavior for distribution arithmetic:
-
-```
-start simulation Coarse
-
-  grid.size = 1km
-  grid.start = 34 degrees latitude -116 degrees longitude
-  grid.end = 35 degrees latitude -115 degrees longitude
-  
-  sampling.general = 1000 count
-
-end simulation
-```
-
-The user should specify the name of the simulation to execute.
-
-## Patch
-Patches are the grid cells in which communities of organisms may be present.
-
-```
-start patch Default
-
-  location = all
-  JoshuaTrees.init = create sum(here.LocationsGeotiff) of JoshuaTree
-  JoshuaTrees.step = {
-    const deadTrees = current.JoshuaTrees[current.JoshuaTrees.state == "dead"]
-    return current.JoshuaTrees - deadTrees
-  }
-  JoshuaTrees.step = {
-    const newCount = 1 count if count(current.JoshuaTrees) < 10 count else 0
-    const new = create newCount JoshuaTree
-    return current.JoshuaTrees + new
-  }
-
-end patch
-```
-
-Some simulations may represent simple occupancy as a binary where only one agent represent a community. In this case, create can take a boolean value.
-
-```
-start patch Default
-
-  location = all
-  JoshuaTrees.init = {
-    const numNew = 1 count if sum(here.LocationsGeotiff) > 0 count else 0 count
-    const new = create numNew of JoshuaTree
-    return new
-  }
-
-end patch
-```
-
-Attributes may also be added to patches. This can be used in exporting and visualizing results:
-
-```
-start patch Default
-
-  location = all
-
-  # ...
-
-  occupationScore.step = sum(current.JoshuaTrees.cover)
-
-end patch
-```
-
-Location of all will use this patch across the entire simulation. However, patches may vary geographically.
-
-```
-start patch Wet
-
-  location = mean(here.PercepitationGeotiff) > 5 in
-
-end patch
-```
-
-The location "all" will apply if no other patch value matches. Note that, if more than one patch applies, only one patch will be made at each location per the grid size but the patch type chosen is not defined. Some implementations may raise an exception.
-
-## Organism
-Organisms can define attributes which have event handlers. These can have conditional behaviors:
-
-```
-start organism Conifer
-
-  state.step:if(max(here.Fire.cover) > 0%) = "stump"
-
-end organism
-```
-
-These conditions can be strung together in if / else relationships:
-
-```
-start organism Conifer
-
-  state.step
-    :if(max(here.Fire.cover) > 50%) = "dead"
-    :elif(max(here.Fire.cover) > 0%) = "stump"
-
-end organism
-```
-
-The keywords if, elif (else if), and else are available. Only one else is allowed per conditional group. Note that handlers can be exected in parallel:
-
-```
-start organism Deciduous
-
-  seedBank.step = prior.seedBank + 5%
-  seedBank.step:if(max(here.Fire.cover) > 0%) = "seed"
-
-end organism
-```
-
-Limited control is available over ordering of events. See events.
-
-## Disturbance
-In addition to "organism" one can specify other types of agents representing disturbances:
-
-```
-start disturbance Fire
-
-  cover.init = 0%
-  cover.step = prior.cover + 5%
-
-end disturbance
-```
-
-Disturbances are the same as organisms but an alternative label is provided for convienence.
-
-## Management
-Management agents can be created through user configuration or user interactions.
-
-```
-start management Planting
-
-  cover.init = mean(here.PlantingMap)
-
-end management
-```
-
-These are typically markers used that other agents can react to
-
-## External
-External data layers can also add additional information that can be used by agents. Data inside these layers cannot be edited.
-
-```
-start external GrowingSeasonPrecipitation
-
-  year.init = meta.stepCount + 2050 count  # Simulation starts in 2050
-  source.location = "file://precipitation/{{ current.year }}.geotiff"
-  source.format = "geotiff"
-  source.units = "in / month"
-
-end external
-```
-
-These may be used for environmental data such as temperature projections. Location may support different handlers such as `https://`.
-
-## Keywords
-Entities go through a series of steps which can modify their attributes. To support these calculations, different scoping keywords are provided.
-
-### Keyword for current
-The `current` keyword can be used to access the entity in the current event. If a variable on current is referenced that is not yet calculated, it will be calculated dynamically. For example: 
-
-```
-start organism Tree
-
-  cover.step = current.height / 5 m * 10 %
-  height.step = prior.height + 1 m
-
-end organism
-```
-
-In this case, if `cover.step` is evaluated first, `current.height` will cause `height.step` to be evaluated.
-
-### Keyword for prior
-The `prior` keyword can be used to access this entity but from the event immediately prior to the current event being evaluated. This will not cause dynamic calculation. For example:
-
-```
-start organism Tree
-
-  cover.step = prior.height / 5 m * 10 %
-  height.step = prior.height + 1 m
-
-end organism
-```
-
-In this case, if `cover.step` is evaluated first, `prior.height` will not cause `height.step` to be evaluated. Indeed, `prior.height` in `cover.step` will always use the value for height from before the step event started.
-
-### Keyword for here
-The `here` keyword can be used to refer to the Patch or an External resource within the same grid cell as this Entity. For Patch, this is the same as `current` when referring to attributes of the Patch.
-
-```
-start organism Deciduous
-
-  seedBank.step:if(max(here.Fire.cover) > 0%) = "seed"
-
-end organism
-```
-
-In this example, `seedBank.step` will get the `Fire` distribution from the Patch containing this Deciduous where `here` is an alias for that Patch. The Patch will be evaluated first but, if an attribute is requested that is not on the Patch, external resources will be checked.
-
-```
-start organism Deciduous
-
-  age.init = sample here.AgeGeotiff
-
-end organism
-```
-
-In this example, `AgeGeotiff` may refer to an External and the ages at this grid cell will be randomly sampled.
-
-### Other grid cells
-These keywords can only access information in the current grid cell. One may also query for entities through the `within` keyword which will search geospatially. 
-
-## Lifecycle
-The following define the typical lifecycle of an entity.
-
-### Creation
-New entities can be made through the create command. This is typically saved to an attribute of the same name on a patch.
-
-```
-start patch Default
-
-  location = all
-  Conifers.init = create Conifer
-
-end patch
-```
-
-However, these are regular values that can also be saved to variables:
-
-```
-const newConifer = create Conifer
-```
-
-By default, a single entity is made (distribution of 1). This can be extended to multiple using a scalar with the count units:
-
-```
-const newConifers = create 5 count of Conifer
-```
-
-This will return a realized distribution.
-
-### Events
-The init event will only be executed at the initalization of a simulation or the creation of an entity. The remove event will only be executed when an entity is removed from a grid cell. There are also start, step, and end events which correspond to when in a simulation timestep the event handler should be invoked. All start will execute before step which will all execute before end though order of execution is not guaranteed within these groups. A modifier of `:if(meta.stepCount == 0 count)` can be used to determine if init is being run as part of simulation initalization (prior to starting) or if an agent is made while the simulation is running.
-
-### States
-All entities have a default state but custom states can be added. This can be used to specify behavior which only happens during certain states.
-
-```
-start organism Conifer
-
-  state.step:if(max(here.Fire.cover) > 0%) = "stump"
-
-  start state "stump"
-    state.step:if(mean(here.PrecipitationGeotiff) > 2 in) = "default"
-  end state
-
-end organism
-```
-
-This can be modified using the state attribute. All event handlers on the default state will be executed followed by the state-specific handlers.
-
-
-# Computational flow
-This language provides a conceptually imperative approach. In other words, the order in which different snippets of code are run such as which entity is evaluatd first is generally but not explicitly dictated by the simulation author. Instead, the interpreter / compiler can choose in what order to execute computation. The expected behaviors are further described in this section.
-
-## Non-interacting flow
-Absent interactions, all event handlers for an event will be executed in order: simulation, patch, management, organism, and disturbance. For example, all patch start events in a simulation will execute before organism start events which are executed before patch step events which are executed before organism step event. 
-
-## Interacting flow
-If an entity's event handler requests current state information for another entity within the same patch, a computational graph is created. For example:
-
-```
-start organism CoverTree
-
-  height.step = prior.height + 6 in
-
-end organism
-
-start organism Grass
-
-  isShaded.step = max(here.CoverTrees.height) > 1 ft
-  height.step = prior.height + (-1 cm if current.isShaded else 1 cm)
-
-end organism
-```
-
-The CoverTree height will evaluate prior to Grass isShaded which will evaluate prior to Grass height
-
-## State changes
-If an entity changes states, the handlers for the current event will not run within that state. For example:
-
-```
-class organism Tree
-
-  age.init = 0 years
-  age.step = prior.age + 1 year
-  state.init = "juvenile"
-  height.init = 0 in
-
-  start state "juvenile"
-    state.start:if(current.age > 5 years) = "adult"
-    height.step = prior.height + 3 in  # Run if juvenile does not become adult
-  end state
-
-  start state "adult"
-    state.start:if(current.age > 50 years) = "dead"
-    height.step = prior.height + 6 in  # Run in same year becomes adult
-  end state
-
-end organism
-```
-
-The adult state event handlers will run for step but not for start if a juvenile becomes an adult. However, if a juvenile becomes an adult the juvenile event handler for step will not run.
-
-## Limitations
-The computational graph created must be acyclic. For example:
-
-```
-start organism TreeA
-
-  isShaded.step = max(here.TreeBs.height) > current.height
-  height.step = prior.height + (2 in if current.isShaded else 4 in)
-
-end organism
-
-start organism TreeB
-
-  isShaded.step = max(here.TreeAs.height) > current.height
-  height.step = prior.height + (2 in if current.isShaded else 4 in)
-
-end organism
-```
-
-This snippet should result in an exception. This could be resolved by querying for the prior timestep.
-
-# Type system
-The type system supports typed units such as 50% or 10 inches. These types need to be defined though they may be imported.
-
-## Scalar
-This specification calls individual numbers with units as scalars. Regular arithmetic operations (+, -, *, /, ^) will work for this type with automated unit conversion if numbers of non-identical units encountered.
-
-```
-start organism JoshuaTree
-
-  age.step = prior.age + 1 year
-
-end organism
-```
-
-This is typically accessed via the `current` or `prior` keyword. Scalar values can be made through a number followed by units.
-
-## Distribution
-A distibution can be created a few ways. First, it can be a set of individual numbers (such as an array) read from a file called a realized distribution:
-=======
 ### Local usage
 The easiest way to get started locally is simply [get yourself a copy of open source Java](https://adoptium.net) and [the latest release of Josh](https://language.joshsim.org/download.html). Then, fire up the command line. Simply write your code to `.josh` files and execute locally like so:
->>>>>>> 133190a0
 
 ```
 $ java -jar joshsim.jar run simulation.josh
@@ -644,610 +123,7 @@
 $ cd web/build; python -m http.server
 ```
 
-<<<<<<< HEAD
-## Conditionals
-Conditional statements can be applied in event definitions and in the event handlers themselves.
-
-### Boolean expressions
-C-style equality operators (>, >=, <, <=, ==, !=) yield bool scalars when applied scalars:
-
-```
-const a = 5 units
-const b = 7 units
-const c = b > c
-```
-
-Approximately equals also provided with configurable tollerance:
-
-```
-const a = 1.234 meters
-const b = 1.235 meters
-const c = b ~= c with 0.01 tollerance
-```
-
-These operators yield realized distributions of bool values (sampling if applied to virtualized). Python-style logical operators are provided to combine bools (and, or, xor):
-
-```
-const a = 1
-const b = 0
-const c = a or b
-```
-
-Other arithmetic operators are not defined for bool (+, -, *, /, ^).
-
-### Modifiers
-Though additional modifiers may be added in the future, the following modifiers like `:if` are avialable:
-
- - **if**: Executed if the argument is true. Only one allowed per modifier chain and must be the first.
- - **elif**: Executed if the argument is true and all prior modifiers in the same chain did not execute.
- - **else**: Executed if prior modifiers in the same chain did not execute. Only one allowed per modifier chain and must be the last.
-
-This acts as a function call which takes a single argument which is of type bool.
-
-### Within event handlers
-If statements are defined as following a Python-like turninary operation:
-
-```
-const a = 1 if (b == 2) else 3
-```
-
-These can be full bodies:
-
-```
-const a = {
-  if (b == 2) {
-    return 1
-  } else {
-    return 3
-  }
-}
-```
-
-## Mapping
-Mapping one from set of numbers to another is available with the default being linear mapping.
-
-```
-const a = map b from [0 in, 100 in] to [0 %, 100%]
-```
-
-This will extraplote linearlly in the range if an input outside the domain is provided. The following has identical behavior:
-
-```
-const a = map b from [0 in, 100 in] to [0 %, 100%] linearlly
-```
-
-Additionally logarithmically and exponentially are available.
-
-## Limit
-Limits can be used to enforce a min, max, or range:
-
-```
-const a = 10 %;
-const withMin = limit a to [15%,]
-const withMax = limit a to [,5%]
-const withRange = limit a to [5%, 15%]
-```
-
-## Full bodies
-Full bodies provide a small procedural script optionally with a return statement. If no return, a full body will yield a None.
-
-### Constants
-Local constants are available only in full bodies:
-
-```
-{
-  const a = 5
-}
-```
-
-These variables are lost after leaving the body though nested variables are supported:
-
-```
-{
-  const a = 5
-  return {
-    const b = a + 5
-    return b
-  }
-}
-```
-
-These definitions are similar to const in JavaScript and cannot be rewritten:
-
-```
-{
-  const a = 5
-  a = 10  # Leads to error
-}
-```
-
-### Other variables
-Outside variables can be read inside full bodies:
-
-```
-start organism JoshuaTree
-
-  age.step = {
-    const currentAge = prior.age
-    const newAge = currentAge + 1 year
-    return newAge
-  } 
-
-end organism
-```
-
-However, these are like const and cannot be written:
-
-```
-start organism JoshuaTree
-
-  age.step = {
-    const priorAge = prior.age
-    const newAge = priorAge + 1 year
-    current.age = newAge  # Results in an error
-  } 
-
-end organism
-```
-
-## Built-in functions
-The following which take a single argument are defined for both scalars and distributions to return the same type (scalar, distribution) and unit as the input:
-
- - **abs**: Take the absolute value of a scalar or all elements in a distribution.
- - **log10**: Apply a logarithm (base 10) to a scalar or all elements in a distribution.
- - **ln**: Apply a logarithm (base e) to a scalar or all elements in a distribution.
- - **round**: Round to the nearest whole number such that a fractional component of 0.5 or higher is rounded up an all else is rounded down. Applies to a scalar or all elements in a distribution.
- - **ceil**: Round up to the nearest whole number regardless of fractional component value. Applies to a scalar or all elements in a distribution.
- - **floor**: Round down to the nearest whole number regardless of fractional component value. Applies to a scalar or all elements in a distribution.
-
-The following take two arguments:
-
- - **difference**: Returns the absolute difference between values. Applies to a scalar or all elements in a distribution (pairwise).
-
-The following which take a single argument are only available for distributions and return scalars as described elsewhere: min, mean, max, sum, and std.
-
-## Temporal and spatial queries
-Information from other time steps and cells can be queried through the at and within keywords. These always return realized distributions.
-
-### Temporal queries
-At this time, only prior for timestep minus 1 is supported by the prior keyword.
-
-```
-const priorCount = sum(prior.here.JoshuaTrees.count)
-```
-
-### Spatial queries
-At this time, only spatial queries by radial distance are supported by within.
-
-```
-const nearbyCount = sum(JoshuaTrees.count within 30 m radial at prior)
-```
-
-This results in a set for which const can be used:
-
-```
-const treesNearby = JoshuaTrees within 30 m radial at prior
-const treesOn = here.JoshuaTree
-const nearbyButNotOn = treesNearby - treesOn
-const nearbyButNotOnCount = sum(nearbyButNotOn.count)
-```
-
-Note that `at prior` will return the state of these entities prior to the current step. At this time, `at prior` is required.
-
-## Imports
-Imports will cause another script to get executed as if the contents were found at the import location.
-
-```
-import "file://other.josh"
-```
-
-These statements must be at top level (not within any stanzas). Paths can be specified with different protocols like `https://`.
-
-## Interactivity and configuration
-In this phase of the specification, limited configuration is available and must be loaded at top level (outside stanzas):
-
-```
-config "file://config.json" AS fileConfig
-```
-
-The JSON file at the location (additoinal protocols like `https://` may be made avialable) should have an object with string keys and string values where the string values should be a numeric followed by a units and msut have valid variable names similar to const:
-
-```
-{
-  "val1": "5 count"
-}
-```
-
-These values are read only and become available via a config object where config statements at higher line numbers will override config statements at lower line numbers if names collide.
-
-```
-const a = config.val1 + 1 count
-```
-
-This JSON may, in practice, be generated from user interface elements like sliders depending on the interpreter / compiler.
-
-# Reservations, Conventions, and Defaults
-The following conventions are recommended. Unless specified otherwise, violations should not result in an exception raised from the interpreter / compiler.
-
-## Local variables
-Local variables like defined via const are recommended to follow `camelCase` with leading lowercase letter. Note that only alphanumeric names are supported and the first character cannot be a number where violations should result in an exception.
-
-## Attributes
-Attribute names are recommended to follow `camelCase` with leading lowercase letter when a scalar and `CamelCase` with leading uppercase letter when a dimension. Note that only alphanumeric names are supported and the first character cannot be a number where violations should result in an exception.
-
-## Entities
-Groups of agents present on the same patch should be found by specifying the name of the agent plurlaized. This is achieved through an attribute name on the Patch with the entity name pluralized.
-
-```
-const alsoOnCell = here.JoshuaTrees
-```
-
-Distributions of values can be found on those groups:
-
-```
-const countsAlsoOnCell = here.JoshuaTrees.count
-```
-
-To help improve readability, it is recommended that entity names are `CamelCase` with leading upper case character.
-
-## Reserved names
-The following are used by the system and it is not recommended that they be used for names of any user defined entities or variables and should throw an exception: as, const, disturbance, elif, else, end, if, management, limit, map, return, start, state, step, within.
-
-
-# Example
-Two examples are provided where one sues agents to represent full communities and other uses agents to represent individuals.
-
-## Competing Trees
-This first example assumes that one agent represents a collection of individuals within a patch.
-
-### Setup
-This implementation starts with a grid where each cell or patch is 30 meters by 30 meters.
-
-```
-start simulation Example
-
-  grid.size = 30 m
-
-end simulation
-```
-
-Unit definitions are also provided.
-
-```
-start unit cm
-
-  m = current / 100
-
-end unit
-
-start unit years
-
-  alias year
-  alias yr
-  alias yrs
-
-end unit
-```
-
-Finally, uniform patches are defined with all species present.
-
-```
-start patch Default
-
-  location = all
-  Shrubs.init = create 1 count of Shrubs
-  TreeAs.init = create 1 count of TreeA
-  TreeBs.init = create 1 count of TreeB
-
-end patch
-```
-
-### Organisms
-This example next defines its organisms:
-
-```
-start organism Shrubs
-
-  carryingCapacity.init = 80 %
-  reproduction.init = 15% / year
-  
-  otherCover.step = {
-    const treeACover = sum(here.TreeAs.cover)
-    const treeBCover = sum(here.TreeBs.cover)
-    const total = treeACover + treeBCover
-    return limit total to [0%, 100%]
-  }
-
-  cover.init = sample normal with mean of 50% std of 10%
-  cover.step
-    :if(current.otherCover < 20%) = prior.cover + 10%
-    :elif(current.otherCover < 40%) = prior.cover + 5%
-    :elif(current.otherCover > 80%) = prior.cover - 10%
-    :elif(current.otherCover > 60%) = prior.cover - 5%
-
-  cover.end = limit current.cover to [, current.carryingCapacity]
-
-end organism
-
-
-start organism TreeA
-
-  carryingCapacity.init = 90%
-
-  age.init = 1 year
-  age.step = prior.age + 10 year
-
-  shade.start = sum(here.TreeBs[here.TreeBs.height > current.height].shade)
-  cover.step = current.height / 5 m * 10 %
-  
-  growth.step = map current.age from [0 years, 100 years] to [10 m, 0 m] logrithmically
-  growthLimit.step = current.growth * (100 % - current.shade) / 100 %
-  
-  height.step = prior.height + current.growthLimit
-
-end organism
-
-
-start organism TreeB
-
-  carryingCapacity.init = 90%
-
-  age.init = 1 year
-  age.step = prior.age + 10 year
-
-  growth.step = map curent.age from [0 years, 100 years] to [15 m, 0 m] logrithmically
-  height.step = prior.height + growth
-  cover.step = curent.height * 10 % / 3 m
-  height.end = limit prior.height to [, 30 m]
-
-end organism
-```
-
-Each organism represents a species and each patch has exactly one agent per organism.
-
-## Joshua Tree
-This second simple Joshua Tree-inspired example demonstrates basic mechanics where agents represent individuals. These parameters and mechanics are demonstrative only and not intended to be realistic.
-
-### Setup
-This implementation starts with a grid where each cell or patch is 30 meters by 30 meters centered at a given geographic location. This will operate without sampling.
-
-```
-start simulation Example
-
-  grid.size = 30 m
-  grid.start = 34 degrees longitude, -116 degrees latitude
-  grid.end = 35 degrees longitude, -115 degrees latitude
-
-end simulation
-```
-
-This demonstration will also use local geotiff with estimated counts of trees and ages with geographic specificity:
-
-```
-start external ObservedAges
-
-  source.location = "file://obsevations.geotiff"
-  source.format = "geotiff"
-  source.units = "years"
-  source.band = 0
-
-end external
-
-start external ObservedCounts
-
-  source.location = "file://obsevations.geotiff"
-  source.format = "geotiff"
-  source.units = "count"
-  source.band = 1
-
-end external
-```
-
-Unit definitions are also provided.
-
-```
-start unit years
-
-  alias year
-  alias yr
-  alias yrs
-
-end unit
-```
-
-Finally, uniform patches are defined.
-
-```
-start patch Default
-
-  location = all
-  JoshuaTrees.init = create sum(here.ObservedCounts) of JoshuaTree
-
-end patch
-```
-
-This patch is further modified after additional definition.
-
-### Organism behavior
-This organism will primarily be defined through changes in state. Note that initial state is set based on age.
-
-```
-start organism JoshuaTree
-
-  age.init
-    :if(meta.stepCount == 0 count) = sample here.ObservedAges
-    :else = 0 years
-
-  age.step = prior.age + 1 year
-
-  state.init
-    :if(current.age > 30 years) = "adult"
-    :elif(current.age > 2 years) = "juvenile"
-    :elif(current.age > 0 years) = "seedling"
-    :else = "seed"
-
-  seedCache.init
-    :if(current.age > 30 years) = current.age * (5% / 1 year)
-    :else = 0%
-
-  start state "seed"
-
-    state.step
-      :if(sample uniform from 0% to 100% > 50%) = "seedling"
-      :elif(sample uniform from 0% to 100% > 50%) = "dead"
-      :elif(current.age > 3 years) = "dead"
-  
-  end state
-
-  start state "seedling"
-
-    state.step
-      :if(sample uniform from 0% to 100% < 20%) = "dead"
-      :elif(current.age > 2 years) = "juvenile"
-
-  end state
-
-  start state "juvenile"
-
-    state.step
-      :if(sample uniform from 0% to 100% < 10%) = "dead"
-      :elif(current.age > 30 years) = "adult"
-
-  end state
-
-  start state "adult"
-
-    seedCache.step = limit 1% + seedCache to [0%, 100%]
-    state.step:if(sample uniform from 0% to 100% < 5%) = "dead"
-
-  end state
-
-end organism
-```
-
-The starting implementation simply updates age and state without seed dispersal.
-
-### Dispersal
-Seed dispersal means that new Joshua Trees may be created if the space is not too crowded. This is handled in the patch:
-
-```
-start patch Default
-
-  location = all
-
-  carryingCapacity.init = 30 count
-  remainingRoom.step = current.carryingCapacity - count(current.JoshuaTrees)
-
-  seedDensity.init = 0 count
-  seedDensity.step = {
-    const neighbors = JoshuaTrees within 30 m radial at prior
-    const adultNeighbors = neighbors[neighbors.state == "adult"]
-    return sum(adultNeighbors.seedCache) / 10% * 1 count
-  }
-
-  JoshuaTrees.init = create sum(here.observedCounts) of JoshuaTree
-  JoshuaTrees.start = {
-    const deadTrees = current.JoshuaTrees[current.JoshuaTrees.state == "dead"]
-    return current.JoshuaTree - deadTrees
-  }
-  JoshuaTrees.step = {
-    const newCount = floor(sample uniform from 0 count to current.seedDensity)
-    const newCountCapped = limit newCount to [0 count, current.remainingRoom]
-    const new = create newCountCapped of JoshuaTree
-    return new + prior.JoshuaTrees
-  }
-
-end patch
-```
-
-### Disturbances with agents
-We include a simple fire disturbance at random locations. The first approach involves an agent.
-
-```
-start disturbance Fire
-
-  active.init = true
-  active.step = false
-
-end disturbance
-```
-
-This is used as a simple marker:
-
-```
-start patch Default
-
-  location = all
-
-  JoshuaTrees.init = create sum(here.ObservedCounts) of JoshuaTree
-  JoshuaTrees.start = {
-    const deadTrees = current.JoshuaTrees[current.JoshuaTrees.state == "dead"]
-    return current.JoshuaTree - deadTrees
-  }
-
-  # ...
-
-  Fire.start = prior.Fire - prior.Fire[prior.Fire.active == false]
-  Fire.step = {
-    const count = 1 count if (sample uniform from 0% to 100% < 5%) else 0 count
-    const new = create count of Fire
-    return prior.Fire + new;
-  }
-
-end patch
-```
-
-Finally, the JoshuaTree can respond to fire:
-
-```
-start organism JoshuaTree
-
-  # ...
-
-  state.step:if(count(current.Fire) > 0 and sample uniform from 0% to 100% < 90%) = "dead"
-
-  # ...
-
-end organism
-```
-
-### Disturbance without an agent
-This second approach simply uses the patch itself.
-
-```
-start patch Default
-
-  location = all
-
-  JoshuaTrees.init = create sum(here.observedCounts) of JoshuaTree
-  JoshuaTrees.start = {
-    const deadTrees = current.JoshuaTree[current.JoshuaTrees.state == "dead"]
-    reutrn current.JoshuaTrees - deadTrees
-  }
-
-  # ...
-
-  onFire.start = sample uniform from 0% to 100% < 5%
-
-end patch
-```
-
-Then, the JoshuaTree can respond to fire:
-
-```
-start organism JoshuaTree
-
-  # ... prior ...
-
-  state.step:if(here.onFire and sample uniform 0% to 100% < 90%) = "dead"
-
-  # ... states ...
-
-end organism
-```
-=======
 Any static hosting solution such as [Nginx](https://nginx.org) or [Jetty](https://jetty.org/index.html) can be used.
->>>>>>> 133190a0
 
 ## Open source
 This is an open source project of the [Schmidt Center for Data Science and Environment at UC Berkeley](https://dse.berkeley.edu).
