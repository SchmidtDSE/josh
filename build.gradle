plugins {
  id "java"
  id "war"
  id "eclipse" // optional (to generate Eclipse project files)
  id "idea" // optional (to generate IntelliJ IDEA project files)
  id "application" // for creating executable JARs
  id "checkstyle" // for code style checking
  id "antlr" // for ANTLR grammar
  id "org.teavm" version "0.11.0" // TeaVM for WASM compilation
  id "com.diffplug.spotless" version "7.0.2" // Autoformatting
}

eclipse {
    classpath {
        file {
            whenMerged {
                entries.add(new org.gradle.plugins.ide.eclipse.model.SourceFolder('src-generated/main/java', null))
            }
        }
    }
}

java {
  sourceCompatibility = JavaVersion.VERSION_19
  targetCompatibility = JavaVersion.VERSION_19
}

repositories {
  maven {
    url "https://repo.osgeo.org/repository/release/"
  }
  maven {
    url "https://maven.geotoolkit.org/"
  }
  mavenCentral()
}

dependencies {
  // ANTLR dependencies
  antlr("org.antlr:antlr4:4.13.2") // The ANTLR tool for grammar processing
  implementation("org.antlr:antlr4-runtime:4.13.2") // ANTLR runtime for generated code

  // Apache Commons Collections for LRUMap
  implementation("org.apache.commons:commons-collections4:4.5.0-M3")
  
  // Apache Commons CSV for CSV handling
  implementation("org.apache.commons:commons-csv:1.10.0")

  // Geotools for Raster transformations and COG support
  implementation("org.geotools:gt-main:32.2")
  implementation("org.geotools:gt-geotiff:32.2")
  implementation("org.geotools:gt-referencing:32.2")
  implementation("org.geotools:gt-epsg-hsql:32.2")

<<<<<<< HEAD
  // Add NetCDF support to Geotools
  implementation("org.geotools:gt-netcdf:32.2")
=======
  // Interaction with browser
  implementation("org.teavm:teavm-core:0.11.0")
>>>>>>> 3cbc6576

  // Testing dependencies
  testImplementation(platform("org.junit:junit-bom:5.12.1"))
  testImplementation("org.junit.jupiter:junit-jupiter")
  testImplementation("org.mockito:mockito-core:5.16.1")
  testImplementation("org.mockito:mockito-junit-jupiter:5.16.1")
  testRuntimeOnly("org.junit.platform:junit-platform-launcher")

  // Command line parsing
  implementation("info.picocli:picocli:4.7.6")

  // Minio for S3 storage
  implementation("io.minio:minio:8.5.2")
}

teavm {
  wasmGC {
    mainClass = "org.joshsim.JoshSimFacade"
    addedToWebApp = true
  }
}

application {
  mainClass = "org.joshsim.JoshSimCommander"
}

// JUnit target for al tests.
test {
  useJUnitPlatform()
  testLogging {
    events "skipped", "failed"
    exceptionFormat = "full"
  }
}

// Jar containing all dependencies required for production
task fatJar(type: Jar) {
  manifest {
    attributes(
      "Main-Class": "org.joshsim.JoshSimCommander"
    )
  }
  archiveBaseName = "joshsim"
  archiveClassifier = "fat"

  // Include all dependencies
  from { 
    configurations.runtimeClasspath.collect { it.isDirectory() ? it : zipTree(it) } 
  }

  // Exclude duplicates
  // TODO: What are implications of this?
  // We are getting a `module-info.class` duplicate here.
  duplicatesStrategy = DuplicatesStrategy.EXCLUDE

  // Include the main classes
  with jar

  // Exclude META-INF signatures to avoid security exceptions
  exclude "META-INF/*.RSA", "META-INF/*.SF", "META-INF/*.DSA"
}

// Standard JavaDoc target
javadoc {
  options {
    outputLevel = JavadocOutputLevel.QUIET
    encoding = "UTF-8"
    memberLevel = JavadocMemberLevel.PROTECTED
    links "https://docs.oracle.com/en/java/javase/11/docs/api/"
    windowTitle = "JoshLang"
  }

  destinationDir = file("${buildDir}/docs/javadoc")
}

// Shared configuration options for checkstyle
checkstyle {
  toolVersion = "10.21.4"
  configFile = file("${rootDir}/config/checkstyle/google_checks.xml")
  configDirectory = file("${rootDir}/config/checkstyle")
  maxErrors = 0
  maxWarnings = 0
  ignoreFailures = false
}

// Checkstyle target for main code
checkstyleMain {
  source = "src/main/java/org/joshsim"
}

// Checkstyle target for test code
checkstyleTest {
  source = "src/test/java/org/joshsim"
}

// Formatting configuration
spotless {
  java {
    target 'src/main/java/**/*.java', 'src/test/java/**/*.java'

    cleanthat().addMutator('SafeAndConsensual')
    importOrder()
    removeUnusedImports()
    leadingTabsToSpaces(2)
    trimTrailingWhitespace()
    endWithNewline()
    
    custom 'ensure empty line at end', {
      def last = it[-1]
      return last == '\n' ? it : it + '\n'
    }
    
    custom 'ensure space after typecast', {
      return it.replaceAll('\\)([a-zA-Z0-9_])', ') $1')
    }
    
    custom 'ensure blank line after header', {
      if (it.contains('*/')) {
        return it.replaceAll('\\*/\\s*package', '*/\n\npackage')
      }
      return it
    }
    
  }
}

// Create directory and checkstyle config if it doesn"t exist
task setupCheckstyle {
  doLast {
    def configDir = file("${rootDir}/config/checkstyle")
    configDir.mkdirs()
    def checksFile = new File(configDir, "google_checks.xml")
    if (!checksFile.exists()) {
      checksFile << new URL("https://raw.githubusercontent.com/checkstyle/checkstyle/master/src/main/resources/google_checks.xml").text
    }
  }
}

// ANTLR configuration
generateGrammarSource {
  // Set output directory for generated files
  outputDirectory = file("src-generated/main/java")

  // Set package for the generated visitor and other classes
  arguments += ["-visitor"]

  // To use direct left recursion
  arguments += ["-Dlanguage=Java"]
}

// Add generated sources to the compile path
sourceSets {
  main {
    java {
      srcDirs += file("src-generated/main/java")
    }
  }
}

// Make compileJava depend on generating ANTLR sources
compileJava.dependsOn generateGrammarSource

// Require Checkstyle set up before checing main.
checkstyleMain.dependsOn setupCheckstyle

// Require Checkstyle set up before checing test.
checkstyleTest.dependsOn setupCheckstyle<|MERGE_RESOLUTION|>--- conflicted
+++ resolved
@@ -51,14 +51,12 @@
   implementation("org.geotools:gt-geotiff:32.2")
   implementation("org.geotools:gt-referencing:32.2")
   implementation("org.geotools:gt-epsg-hsql:32.2")
-
-<<<<<<< HEAD
+  
   // Add NetCDF support to Geotools
   implementation("org.geotools:gt-netcdf:32.2")
-=======
+
   // Interaction with browser
   implementation("org.teavm:teavm-core:0.11.0")
->>>>>>> 3cbc6576
 
   // Testing dependencies
   testImplementation(platform("org.junit:junit-bom:5.12.1"))
