--- conflicted
+++ resolved
@@ -39,17 +39,10 @@
 echo "Testing netCDF output..."
 rm -f /tmp/simple_josh_*.nc
 assert_ok examples/simulations/simple_netcdf.josh TestSimpleSimulation 2 || exit 7
-<<<<<<< HEAD
-[ -f "/tmp/simple_josh_1.nc" ] || exit 8
-[ -f "/tmp/simple_josh_2.nc" ] || exit 9
-[ -s "/tmp/simple_josh_1.nc" ] || exit 10
-[ -s "/tmp/simple_josh_2.nc" ] || exit 11
-=======
 [ -f "/tmp/simple_josh_0.nc" ] || exit 8
 [ -f "/tmp/simple_josh_1.nc" ] || exit 9
 [ -s "/tmp/simple_josh_0.nc" ] || exit 10
 [ -s "/tmp/simple_josh_1.nc" ] || exit 11
->>>>>>> db750fbf
 
 echo "Testing geotiff output..."
 rm -f /tmp/simple_josh_*.tiff
