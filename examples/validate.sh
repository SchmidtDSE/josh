
#!/bin/bash

if [ ! -f build/libs/joshsim-fat.jar ]; then
   gradle fatJar
fi

<<<<<<< HEAD
=======
verbose=false
if [ "$1" = "verbose" ]; then
  verbose=true
  shift
fi

>>>>>>> 6fd711e1
assert_ok() {
  if [ "$verbose" = true ]; then
    java -jar build/libs/joshsim-fat.jar validate "$1"
  else
    java -jar build/libs/joshsim-fat.jar validate --quiet "$1"
  fi
  local status=$?
  if [ $status -eq 0 ]; then
    return 0
  else
    return $status
  fi
}

assert_not_ok() {
  if [ "$verbose" = true ]; then
    java -jar build/libs/joshsim-fat.jar validate "$1"
  else
    java -jar build/libs/joshsim-fat.jar validate --quiet "$1"
  fi
  local status=$?
  if [ $status -ne 0 ]; then
    return 0
  else
    return 1
  fi
}

assert_not_ok examples/error.josh || exit 1

assert_ok examples/age.josh || exit 1
assert_ok examples/selector.josh || exit 1<|MERGE_RESOLUTION|>--- conflicted
+++ resolved
@@ -5,15 +5,12 @@
    gradle fatJar
 fi
 
-<<<<<<< HEAD
-=======
 verbose=false
 if [ "$1" = "verbose" ]; then
   verbose=true
   shift
 fi
 
->>>>>>> 6fd711e1
 assert_ok() {
   if [ "$verbose" = true ]; then
     java -jar build/libs/joshsim-fat.jar validate "$1"
