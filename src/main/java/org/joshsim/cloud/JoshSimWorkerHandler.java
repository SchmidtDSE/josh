--- conflicted
+++ resolved
@@ -89,16 +89,7 @@
     if (!CorsUtil.addCorsHeaders(httpServerExchange)) {
       return;
     }
-
-<<<<<<< HEAD
-=======
-    FormDataParser parser = FormParserFactory.builder().build().createParser(httpServerExchange);
-    if (parser == null) {
-      httpServerExchange.setStatusCode(400);
-      return;
-    }
-
->>>>>>> 69b856ae
+    
     long startTime = System.nanoTime();
     Optional<String> apiKey = handleRequestTrusted(httpServerExchange);
     long endTime = System.nanoTime();
