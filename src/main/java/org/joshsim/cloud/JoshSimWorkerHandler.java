/**
 * Handler for individual simulation replicate tasks.
 *
 * @license BSD-3-Clause
 */

package org.joshsim.cloud;

import io.undertow.server.HttpHandler;
import io.undertow.server.HttpServerExchange;
import io.undertow.server.handlers.form.FormData;
import io.undertow.server.handlers.form.FormDataParser;
import io.undertow.server.handlers.form.FormParserFactory;
import io.undertow.util.HttpString;
import java.io.IOException;
import java.util.Map;
import java.util.Optional;
import org.apache.sis.referencing.CRS;
import org.joshsim.JoshSimFacadeUtil;
import org.joshsim.engine.geometry.EngineGeometryFactory;
import org.joshsim.engine.geometry.grid.GridGeometryFactory;
import org.joshsim.engine.value.engine.EngineValueFactory;
import org.joshsim.geo.geometry.EarthGeometryFactory;
import org.joshsim.lang.interpret.JoshProgram;
import org.joshsim.lang.io.InputOutputLayer;
import org.joshsim.lang.io.SandboxExportCallback;
import org.joshsim.lang.io.SandboxInputOutputLayer;
import org.joshsim.lang.io.VirtualFile;
import org.joshsim.lang.parse.ParseResult;


/**
 * Handler logic which executes individual simulation replicates and responds via HTTP 2 streaming.
 */
public class JoshSimWorkerHandler implements HttpHandler {

  private final CloudApiDataLayer apiDataLayer;
  private final EngineGeometryFactory geometryFactory;
  private final boolean useSerial;


  /**
   * Constructs a new JoshSimWorkerHandler.
   *
   * @param apiInternalLayer The cloud API data layer utilized by this handler for API operations.
   * @param sandboxed A boolean flag indicating whether to operate in sandboxed mode.
   * @param crs An optional string representing the coordinate reference system to be used. If not
   *     given, will use grid-space.
   * @param useSerial If true, patch processing will be done serially or, otherwise, parallel
   *     processing will be used.
   * @throws RuntimeException if not in sandboxed mode or if there is an error decoding the CRS.
   */
  public JoshSimWorkerHandler(CloudApiDataLayer apiInternalLayer, boolean sandboxed,
        Optional<String> crs, boolean useSerial) {
    this.apiDataLayer = apiInternalLayer;
    this.useSerial = useSerial;

    if (!sandboxed) {
      throw new RuntimeException("Only sandboxed mode is supported at this time.");
    }

    if (crs.isPresent()) {
      try {
        geometryFactory = new EarthGeometryFactory(CRS.forCode(crs.get()));
      } catch (Exception e) {
        throw new RuntimeException("Failed to parse CRS: " + e);
      }
    } else {
      geometryFactory = new GridGeometryFactory();
    }
  }

  /**
   * Simulate a single replicate and stream the results via HTTP 2.
   *
   * <p>Execute a single replicate using the form-encoded code found in the code input on the
   * request and stream any results back. This acts like a facade in that it uses JoshSimFacadeUtil
   * to interpret the program (returning an invalid user input status code and error message if an
   * issue was encountered) and runs the simulation with patches processed in parallel. The code
   * for the simulation is read from form-encoded code field and the simulation name from the name
   * form-encoded field.</p>
   *
   * @param httpServerExchange The exchange through which this request should execute.
   */
  @Override
  public void handleRequest(HttpServerExchange httpServerExchange) throws Exception {
    if (httpServerExchange.isInIoThread()) {
      httpServerExchange.dispatch(this);
      return;
    }

    if (!CorsUtil.addCorsHeaders(httpServerExchange)) {
      return;
    }

    long startTime = System.nanoTime();
    Optional<String> apiKey = handleRequestTrusted(httpServerExchange);
    long endTime = System.nanoTime();

    long runtimeSeconds = (endTime - startTime) / 1_000_000_000;
    apiDataLayer.log(apiKey.orElse(""), "simulate", runtimeSeconds);
  }

  /**
   * Execute a request without interacting with the API service internals.
   *
   * <p>Execute a request without interactingw ith the API service inernals as described in
   * handleRequest which checks the API key and reports logging.</p>
   *
   * @param httpServerExchange The exchange through which this request should execute.
   * @returns The API key used in the request or empty string if rejected.
   */
  public Optional<String> handleRequestTrusted(HttpServerExchange httpServerExchange) {
    if (!httpServerExchange.getRequestMethod().equalToString("POST")) {
      httpServerExchange.setStatusCode(405);
      return Optional.empty();
    }

    httpServerExchange.setStatusCode(200);
    httpServerExchange.getResponseHeaders().put(new HttpString("Content-Type"), "text/plain");
    httpServerExchange.startBlocking();

    FormDataParser parser = FormParserFactory.builder().build().createParser(httpServerExchange);
    if (parser == null) {
      httpServerExchange.setStatusCode(400);
      return Optional.empty();
    }

    FormData formData = null;
    try {
      formData = parser.parseBlocking();
    } catch (IOException e) {
      throw new RuntimeException(e);
    }

    ApiKeyUtil.ApiCheckResult apiCheckResult = ApiKeyUtil.checkApiKey(formData, apiDataLayer);
    if (!apiCheckResult.getKeyIsValid()) {
      httpServerExchange.setStatusCode(401);
      return Optional.empty();
    }
    String apiKey = apiCheckResult.getApiKey();

    boolean hasCode = formData.contains("code");
    boolean hasName = formData.contains("name");
    boolean hasExternalData = formData.contains("externalData");
    boolean hasFavorBigDecimal = formData.contains("favorBigDecimal");
    boolean hasRequired = hasCode && hasName && hasExternalData && hasFavorBigDecimal;
    if (!hasRequired) {
      httpServerExchange.setStatusCode(400);
      return Optional.of(apiKey);
    }

    String code = formData.getFirst("code").getValue();
    String simulationName = formData.getFirst("name").getValue();
    String externalData = formData.getFirst("externalData").getValue();
    boolean favorBigDecimal = Boolean.parseBoolean(
        formData.getFirst("favorBigDecimal").getValue()
    );

    ParseResult result = JoshSimFacadeUtil.parse(code);
    if (result.hasErrors()) {
      httpServerExchange.setStatusCode(400);
      httpServerExchange.getResponseHeaders().put(new HttpString("Content-Type"), "text/plain");
      httpServerExchange.getResponseSender().send(result.getErrors().iterator().next().toString());
      return Optional.of(apiKey);
    }

<<<<<<< HEAD
    try {
      InputOutputLayer inputOutputLayer = getLayer(httpServerExchange, externalData);
      EngineValueFactory valueFactory = new EngineValueFactory(favorBigDecimal);
      JoshProgram program = JoshSimFacadeUtil.interpret(
          valueFactory,
          geometryFactory,
          result,
          inputOutputLayer
      );

      if (!program.getSimulations().hasPrototype(simulationName)) {
        httpServerExchange.setStatusCode(404);
        return Optional.of(apiKey);
      }
=======
    InputOutputLayer inputOutputLayer = getLayer(httpServerExchange, externalData);
    EngineValueFactory valueFactory = new EngineValueFactory(favorBigDecimal);
    
    // Execute interpretation securely
    Optional<JoshProgram> programResult = executeInterpretation(
        valueFactory, geometryFactory, result, inputOutputLayer, httpServerExchange, apiKey
    );
    if (programResult.isEmpty()) {
      return Optional.of(apiKey); // 400 already set
    }
    JoshProgram program = programResult.get();
>>>>>>> e65c20e1

      InputOutputLayer layer = getLayer(httpServerExchange, externalData);
      JoshSimFacadeUtil.runSimulation(
          valueFactory,
          geometryFactory,
          layer,
          program,
          simulationName,
          (step) -> {}, // No step reporting needed for worker
          useSerial
      );
    } catch (RuntimeException e) {
      httpServerExchange.setStatusCode(500);
      httpServerExchange.getResponseHeaders().put(new HttpString("Content-Type"), "text/plain");
      
      String errorMessage = buildInformativeErrorMessage(e);
      httpServerExchange.getResponseSender().send(errorMessage);
      return Optional.of(apiKey);
    } catch (Exception e) {
      httpServerExchange.setStatusCode(500);
      httpServerExchange.getResponseHeaders().put(new HttpString("Content-Type"), "text/plain");
      
      String errorMessage = buildInformativeErrorMessage(e);
      httpServerExchange.getResponseSender().send(errorMessage);
      return Optional.of(apiKey);
    }
<<<<<<< HEAD
=======

    // Execute simulation securely
    boolean simulationSuccess = executeSimulation(
        valueFactory, geometryFactory, externalData, program, 
        simulationName, httpServerExchange, apiKey
    );
    if (!simulationSuccess) {
      return Optional.of(apiKey); // 400 already set
    }
>>>>>>> e65c20e1
    httpServerExchange.endExchange();
    return Optional.of(apiKey);
  }

  /**
   * Securely execute interpretation with proper error handling.
   *
   * @param valueFactory Factory with which to build simulation engine values.
   * @param geometryFactory Factory though which to build simulation engine geometries.
   * @param parsed The result of parsing the Josh source successfully.
   * @param inputOutputLayer Layer to use to interact with external files and resources.
   * @param httpServerExchange The exchange for setting error responses.
   * @param apiKey The API key for secure logging.
   * @return Optional JoshProgram on success, empty on failure (400 response set).
   */
  private Optional<JoshProgram> executeInterpretation(EngineValueFactory valueFactory,
        EngineGeometryFactory geometryFactory, ParseResult parsed,
        InputOutputLayer inputOutputLayer, HttpServerExchange httpServerExchange, String apiKey) {
    try {
      JoshProgram program = JoshSimFacadeUtil.interpret(
          valueFactory,
          geometryFactory,
          parsed,
          inputOutputLayer
      );
      return Optional.of(program);
    } catch (Exception e) {
      handleSimulationError(e, "interpretation", httpServerExchange, apiKey);
      return Optional.empty();
    }
  }

  /**
   * Securely execute simulation with proper error handling.
   *
   * @param valueFactory Factory with which to build simulation engine values.
   * @param geometryFactory Factory though which to build simulation engine geometries.
   * @param externalData String serialization of the virtual file system.
   * @param program The Josh program containing the simulation to run.
   * @param simulationName The name of the simulation to execute.
   * @param httpServerExchange The exchange for streaming responses and setting error status.
   * @param apiKey The API key for secure logging.
   * @return true on success, false on failure (400 response set).
   */
  private boolean executeSimulation(EngineValueFactory valueFactory,
        EngineGeometryFactory geometryFactory, String externalData, JoshProgram program,
        String simulationName, HttpServerExchange httpServerExchange, String apiKey) {
    try {
      InputOutputLayer layer = getLayer(httpServerExchange, externalData);
      JoshSimFacadeUtil.runSimulation(
          valueFactory,
          geometryFactory,
          layer,
          program,
          simulationName,
          (step) -> {}, // No step reporting needed for worker
          useSerial
      );
      return true;
    } catch (Exception e) {
      handleSimulationError(e, "simulation", httpServerExchange, apiKey);
      return false;
    }
  }

  /**
   * Handle simulation errors securely by sanitizing messages and logging internally.
   *
   * @param exception The exception that occurred.
   * @param operation The operation that failed (interpretation or simulation).
   * @param httpServerExchange The exchange for setting error response.
   * @param apiKey The API key for secure logging.
   */
  private void handleSimulationError(Exception exception, String operation,
        HttpServerExchange httpServerExchange, String apiKey) {
    
    // Log full error details securely (API key will be hashed by the logging layer)
    SecurityUtil.logSecureError(apiDataLayer, apiKey, operation, exception, null);
    
    // Create sanitized error for user response
    final SimulationExecutionException safeException = SecurityUtil.createSafeException(
        "Error during " + operation + ": " + exception.getMessage(), exception
    );
    
    // Return sanitized error to user as 400 (bad request)
    httpServerExchange.setStatusCode(400);
    httpServerExchange.getResponseHeaders().put(new HttpString("Content-Type"), "text/plain");
    httpServerExchange.getResponseSender().send(safeException.getUserMessage());
  }

  /**
   * Create a new input / output layer that writes exports to an exchange.
   *
   * @param httpServerExchange The exchange where the response should be streamed.
   * @param externalData String serialization of the virtual file system.
   * @return The newly created layer.
   */
  private InputOutputLayer getLayer(HttpServerExchange httpServerExchange, String externalData) {
    Map<String, VirtualFile> virtualFiles = VirtualFileSystemWireDeserializer.load(externalData);

    SandboxExportCallback exportCallback = (export) -> {
      try {
        httpServerExchange.getOutputStream().write((export + "\n").getBytes());
        httpServerExchange.getOutputStream().flush();
      } catch (IOException e) {
        throw new RuntimeException("Error streaming response", e);
      }
    };
    return new SandboxInputOutputLayer(virtualFiles, exportCallback);
  }

  /**
   * Build an informative error message for external data loading failures.
   *
   * @param e The exception that occurred during simulation setup or execution.
   * @return A user-friendly error message describing the external data issue.
   */
  private String buildInformativeErrorMessage(Exception e) {
    String originalMessage = e.getMessage() != null ? e.getMessage() : "";
    
    // Handle specific external data error patterns
    if (originalMessage.contains("Cannot find virtual file:")) {
      String fileName = originalMessage.substring(originalMessage.indexOf(": ") + 2);
      return String.format(
          "External data file not found: '%s'. Please ensure the file is included in your external data upload and the filename matches exactly.", 
          fileName
      );
    }
    
    if (originalMessage.contains("CSV must contain 'longitude' and 'latitude' columns")) {
      return "External CSV data is missing required columns. CSV files must contain 'longitude' and 'latitude' columns for geospatial data processing.";
    }
    
    if (originalMessage.contains("Invalid numeric value in column")) {
      return String.format(
          "External data contains invalid numeric values: %s. Please check that all numeric columns contain valid numbers.", 
          originalMessage
      );
    }
    
    if (originalMessage.contains("Failure in loading a jshd resource:")) {
      String innerMessage = originalMessage.substring(originalMessage.indexOf(": ") + 2);
      return String.format(
          "Failed to load external data resource: %s. Please verify the file format and contents are correct.", 
          innerMessage
      );
    }
    
    if (originalMessage.contains("No suitable reader found for file:")) {
      String fileName = originalMessage.substring(originalMessage.indexOf(": ") + 2);
      return String.format(
          "Unsupported external data file format: '%s'. Supported formats include CSV and NetCDF files.", 
          fileName
      );
    }
    
    // Handle IOException from CSV reading
    if (e instanceof IOException || originalMessage.contains("IOException")) {
      if (originalMessage.contains("No such file or directory")) {
        return "External data file could not be accessed. Please ensure the file exists and is properly uploaded.";
      }
      return String.format(
          "Error reading external data file: %s. Please verify the file format and contents.", 
          originalMessage
      );
    }
    
    // Default case for other external data related errors
    if (originalMessage.toLowerCase().contains("external") || 
        originalMessage.toLowerCase().contains("file") ||
        originalMessage.toLowerCase().contains("csv") ||
        originalMessage.toLowerCase().contains("data")) {
      return String.format(
          "External data processing error: %s. Please check your external data files and try again.", 
          originalMessage
      );
    }
    
    // Fallback for unrecognized errors
    return String.format("Simulation error: %s", originalMessage);
  }

}<|MERGE_RESOLUTION|>--- conflicted
+++ resolved
@@ -165,22 +165,6 @@
       return Optional.of(apiKey);
     }
 
-<<<<<<< HEAD
-    try {
-      InputOutputLayer inputOutputLayer = getLayer(httpServerExchange, externalData);
-      EngineValueFactory valueFactory = new EngineValueFactory(favorBigDecimal);
-      JoshProgram program = JoshSimFacadeUtil.interpret(
-          valueFactory,
-          geometryFactory,
-          result,
-          inputOutputLayer
-      );
-
-      if (!program.getSimulations().hasPrototype(simulationName)) {
-        httpServerExchange.setStatusCode(404);
-        return Optional.of(apiKey);
-      }
-=======
     InputOutputLayer inputOutputLayer = getLayer(httpServerExchange, externalData);
     EngineValueFactory valueFactory = new EngineValueFactory(favorBigDecimal);
     
@@ -189,38 +173,14 @@
         valueFactory, geometryFactory, result, inputOutputLayer, httpServerExchange, apiKey
     );
     if (programResult.isEmpty()) {
-      return Optional.of(apiKey); // 400 already set
+      return Optional.of(apiKey); // Error response already set
     }
     JoshProgram program = programResult.get();
->>>>>>> e65c20e1
-
-      InputOutputLayer layer = getLayer(httpServerExchange, externalData);
-      JoshSimFacadeUtil.runSimulation(
-          valueFactory,
-          geometryFactory,
-          layer,
-          program,
-          simulationName,
-          (step) -> {}, // No step reporting needed for worker
-          useSerial
-      );
-    } catch (RuntimeException e) {
-      httpServerExchange.setStatusCode(500);
-      httpServerExchange.getResponseHeaders().put(new HttpString("Content-Type"), "text/plain");
-      
-      String errorMessage = buildInformativeErrorMessage(e);
-      httpServerExchange.getResponseSender().send(errorMessage);
+
+    if (!program.getSimulations().hasPrototype(simulationName)) {
+      httpServerExchange.setStatusCode(404);
       return Optional.of(apiKey);
-    } catch (Exception e) {
-      httpServerExchange.setStatusCode(500);
-      httpServerExchange.getResponseHeaders().put(new HttpString("Content-Type"), "text/plain");
-      
-      String errorMessage = buildInformativeErrorMessage(e);
-      httpServerExchange.getResponseSender().send(errorMessage);
-      return Optional.of(apiKey);
-    }
-<<<<<<< HEAD
-=======
+    }
 
     // Execute simulation securely
     boolean simulationSuccess = executeSimulation(
@@ -228,9 +188,8 @@
         simulationName, httpServerExchange, apiKey
     );
     if (!simulationSuccess) {
-      return Optional.of(apiKey); // 400 already set
-    }
->>>>>>> e65c20e1
+      return Optional.of(apiKey); // Error response already set
+    }
     httpServerExchange.endExchange();
     return Optional.of(apiKey);
   }
@@ -298,6 +257,7 @@
 
   /**
    * Handle simulation errors securely by sanitizing messages and logging internally.
+   * Provides informative error messages for external data issues while maintaining security.
    *
    * @param exception The exception that occurred.
    * @param operation The operation that failed (interpretation or simulation).
@@ -310,15 +270,49 @@
     // Log full error details securely (API key will be hashed by the logging layer)
     SecurityUtil.logSecureError(apiDataLayer, apiKey, operation, exception, null);
     
-    // Create sanitized error for user response
-    final SimulationExecutionException safeException = SecurityUtil.createSafeException(
-        "Error during " + operation + ": " + exception.getMessage(), exception
-    );
-    
-    // Return sanitized error to user as 400 (bad request)
-    httpServerExchange.setStatusCode(400);
+    // Check if this is an external data error that should have an informative message
+    String userMessage;
+    if (isExternalDataError(exception)) {
+      // Use our informative error messages for external data issues
+      userMessage = buildInformativeErrorMessage(exception);
+      // Use 500 status for external data errors (server-side issue)
+      httpServerExchange.setStatusCode(500);
+    } else {
+      // Create sanitized error for other types of errors
+      final SimulationExecutionException safeException = SecurityUtil.createSafeException(
+          "Error during " + operation + ": " + exception.getMessage(), exception
+      );
+      userMessage = safeException.getUserMessage();
+      // Use 400 status for user input errors
+      httpServerExchange.setStatusCode(400);
+    }
+    
     httpServerExchange.getResponseHeaders().put(new HttpString("Content-Type"), "text/plain");
-    httpServerExchange.getResponseSender().send(safeException.getUserMessage());
+    httpServerExchange.getResponseSender().send(userMessage);
+  }
+
+  /**
+   * Determine if an exception is related to external data loading issues.
+   *
+   * @param exception The exception to check.
+   * @return true if this appears to be an external data error.
+   */
+  private boolean isExternalDataError(Exception exception) {
+    String message = exception.getMessage();
+    if (message == null) {
+      return false;
+    }
+    
+    return message.contains("Cannot find virtual file")
+        || message.contains("CSV must contain")
+        || message.contains("Invalid numeric value in column")
+        || message.contains("Failure in loading a jshd resource")
+        || message.contains("No suitable reader found for file")
+        || message.contains("No such file or directory")
+        || (exception instanceof IOException
+            && (message.toLowerCase().contains("external")
+                || message.toLowerCase().contains("csv")
+                || message.toLowerCase().contains("data")));
   }
 
   /**
@@ -355,18 +349,21 @@
     if (originalMessage.contains("Cannot find virtual file:")) {
       String fileName = originalMessage.substring(originalMessage.indexOf(": ") + 2);
       return String.format(
-          "External data file not found: '%s'. Please ensure the file is included in your external data upload and the filename matches exactly.", 
+          "External data file not found: '%s'. Please ensure the file is included "
+          + "in your external data upload and the filename matches exactly.",
           fileName
       );
     }
     
     if (originalMessage.contains("CSV must contain 'longitude' and 'latitude' columns")) {
-      return "External CSV data is missing required columns. CSV files must contain 'longitude' and 'latitude' columns for geospatial data processing.";
+      return "External CSV data is missing required columns. CSV files must contain "
+          + "'longitude' and 'latitude' columns for geospatial data processing.";
     }
     
     if (originalMessage.contains("Invalid numeric value in column")) {
       return String.format(
-          "External data contains invalid numeric values: %s. Please check that all numeric columns contain valid numbers.", 
+          "External data contains invalid numeric values: %s. Please check that all "
+          + "numeric columns contain valid numbers.",
           originalMessage
       );
     }
@@ -374,7 +371,8 @@
     if (originalMessage.contains("Failure in loading a jshd resource:")) {
       String innerMessage = originalMessage.substring(originalMessage.indexOf(": ") + 2);
       return String.format(
-          "Failed to load external data resource: %s. Please verify the file format and contents are correct.", 
+          "Failed to load external data resource: %s. Please verify the file format "
+          + "and contents are correct.",
           innerMessage
       );
     }
@@ -382,7 +380,8 @@
     if (originalMessage.contains("No suitable reader found for file:")) {
       String fileName = originalMessage.substring(originalMessage.indexOf(": ") + 2);
       return String.format(
-          "Unsupported external data file format: '%s'. Supported formats include CSV and NetCDF files.", 
+          "Unsupported external data file format: '%s'. Supported formats include "
+          + "CSV and NetCDF files.",
           fileName
       );
     }
@@ -390,21 +389,24 @@
     // Handle IOException from CSV reading
     if (e instanceof IOException || originalMessage.contains("IOException")) {
       if (originalMessage.contains("No such file or directory")) {
-        return "External data file could not be accessed. Please ensure the file exists and is properly uploaded.";
+        return "External data file could not be accessed. Please ensure the file exists "
+            + "and is properly uploaded.";
       }
       return String.format(
-          "Error reading external data file: %s. Please verify the file format and contents.", 
+          "Error reading external data file: %s. Please verify the file format and "
+          + "contents.",
           originalMessage
       );
     }
     
     // Default case for other external data related errors
-    if (originalMessage.toLowerCase().contains("external") || 
-        originalMessage.toLowerCase().contains("file") ||
-        originalMessage.toLowerCase().contains("csv") ||
-        originalMessage.toLowerCase().contains("data")) {
-      return String.format(
-          "External data processing error: %s. Please check your external data files and try again.", 
+    if (originalMessage.toLowerCase().contains("external")
+        || originalMessage.toLowerCase().contains("file")
+        || originalMessage.toLowerCase().contains("csv")
+        || originalMessage.toLowerCase().contains("data")) {
+      return String.format(
+          "External data processing error: %s. Please check your external data files "
+          + "and try again.",
           originalMessage
       );
     }
