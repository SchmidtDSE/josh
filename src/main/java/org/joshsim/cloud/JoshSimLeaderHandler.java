/**
 * Handler for collating simulation replicate tasks.
 *
 * @license BSD-3-Clause
 */

package org.joshsim.cloud;

import io.undertow.server.HttpHandler;
import io.undertow.server.HttpServerExchange;
import io.undertow.server.handlers.form.FormData;
import io.undertow.server.handlers.form.FormDataParser;
import io.undertow.server.handlers.form.FormParserFactory;
import io.undertow.util.HttpString;
import java.io.IOException;
import java.net.URI;
import java.net.URLEncoder;
import java.net.http.HttpClient;
import java.net.http.HttpRequest;
import java.net.http.HttpResponse;
import java.nio.charset.StandardCharsets;
import java.util.ArrayList;
import java.util.List;
import java.util.concurrent.ExecutorService;
import java.util.concurrent.Executors;
import java.util.concurrent.Future;


/**
 * Handler which calls a JoshSimServer via HTTP 2 to run individual jobs.
 *
 * <p>Handler which calls a JoshSimServer via HTTP to run individual jobs (JoshSimWorkerHandler),
 * sending results from different replicates streamed from HTTP 2 back to the original requester
 * through HTTP 2.</p>
 */
public class JoshSimLeaderHandler implements HttpHandler {

  private final CloudApiDataLayer apiInternalLayer;
  private final String urlToWorker;
  private final int maxParallelRequests;

  /**
   * Create a new leader handler.
   *
   * @param apiInternalLayer The facade to use for checking that API keys are valid before sending
   *     requests to worker with the user-provided API key and the facade in which logging should be
   *     executed.
   * @param urlToWorker String URL at which the worker requests should be executed. This may route
   *     to the same machine or to a different  machine.
   */
  public JoshSimLeaderHandler(CloudApiDataLayer apiInternalLayer, String urlToWorker,
        int maxParallelRequests) {
    this.apiInternalLayer = apiInternalLayer;
    this.urlToWorker = urlToWorker;
    this.maxParallelRequests = maxParallelRequests;
  }

  /**
   * Call up to maxParallelRequests to execute on workers.
   *
   * <p>Execute replicates in parallel by calling the worker URL multiple times, forwarding on the
   * API key, simulation, and simulation name found in the form-encoded body. This will stream
   * results back, splitting results recieved from workers per line and prepending the replicate
   * number to the string being returned such that there is a replicate number per line between
   * brackets like [1] for the second replicate. The prepended string is then streamed back to the
   * requester such that lines remain intact but those complete lines may be interleaved between
   * replicates. No more than maxParallelRequests will be executed at a time with the number of
   * replicates found on the form-encoded body in parameter name replicates.</p>
   *
   * @param httpServerExchange The exchange through which this request should execute.
   */
  @Override
  public void handleRequest(HttpServerExchange httpServerExchange) throws Exception {
<<<<<<< HEAD
    if (httpServerExchange.isInIoThread()) {
      httpServerExchange.dispatch(this);
      return;
    }

    String apiKey = httpServerExchange.getRequestHeaders().get("X-API-Key").getFirst();
=======
    String apiKey = httpServerExchange.getRequestHeaders().get("X-API-KEY").getFirst();
>>>>>>> 3d526ec0

    if (apiKey == null) {
      apiKey = "";
    }

    if (!apiInternalLayer.apiKeyIsValid(apiKey)) {
      httpServerExchange.setStatusCode(401);
      return;
    }

    long startTime = System.nanoTime();
    handleRequestTrusted(httpServerExchange, apiKey);
    long endTime = System.nanoTime();

    long runtimeSeconds = (endTime - startTime) / 1_000_000_000;
    apiInternalLayer.log(apiKey, "distribute", runtimeSeconds);
  }

  /**
   * Execute a request without interacting with the API service internals.
   *
   * <p>Execute a request without interacting with the API service inernals as described in
   * handleRequest which checks the API key and reports logging.</p>
   *
   * @param httpServerExchange The exchange through which this request should execute.
   * @param apiKey The API key to use in sending worker requests.
   */
  public void handleRequestTrusted(HttpServerExchange httpServerExchange, String apiKey) {
    if (!httpServerExchange.getRequestMethod().equalToString("POST")) {
      httpServerExchange.setStatusCode(405);
      return;
    }

    httpServerExchange.setStatusCode(200);
    httpServerExchange.getResponseHeaders().put(new HttpString("Content-Type"), "text/plain");
    httpServerExchange.startBlocking();

    FormDataParser parser = FormParserFactory.builder().build().createParser(httpServerExchange);
    if (parser == null) {
      httpServerExchange.setStatusCode(400);
      return;
    }

    FormData formData;
    try {
      formData = parser.parseBlocking();
    } catch (IOException e) {
      throw new RuntimeException(e);
    }

    boolean hasCode = formData.contains("code");
    boolean hasName = formData.contains("name");
    boolean hasReplicates = formData.contains("replicates");
    boolean hasRequired = hasCode && hasName && hasReplicates;
    if (!hasRequired) {
      httpServerExchange.setStatusCode(400);
      return;
    }

    String code = formData.getFirst("code").getValue();
    String simulationName = formData.getFirst("name").getValue();
    int replicates;
    try {
      replicates = Integer.parseInt(formData.getFirst("replicates").getValue());
    } catch (NumberFormatException e) {
      httpServerExchange.setStatusCode(400);
      return;
    }

    if (code == null || simulationName == null || replicates <= 0) {
      httpServerExchange.setStatusCode(400);
      return;
    }

    int effectiveThreadCount = Math.min(replicates, maxParallelRequests);
    ExecutorService executor = Executors.newFixedThreadPool(effectiveThreadCount);
    List<Future<String>> futures = new ArrayList<>();

    for (int i = 0; i < replicates; i++) {
      final int replicateNumber = i;
      futures.add(executor.submit(
        () -> executeReplicate(code, simulationName, replicateNumber, apiKey)
      ));
    }

    try {
      for (Future<String> future : futures) {
        String result = future.get();
        if (result != null) {
          httpServerExchange.getOutputStream().write(result.getBytes());
          httpServerExchange.getOutputStream().flush();
        }
      }
      httpServerExchange.endExchange();
    } catch (Exception e) {
      throw new RuntimeException(e);
    } finally {
      executor.shutdown();
    }
  }

  /**
   * Execute a replicate of the simulation with given parameters.
   *
   * <p>This method constructs a HTTP request to send to the worker server, using the provided
   * code and simulation name. The replicate number is included in the request body.</p>
   *
   * @param code The code to execute for the simulation.
   * @param simulationName The name of the simulation to run.
   * @param replicateNumber The number of the replicate to execute.
   * @param apiKey The API key to include in the request.
   * @return A string with the result, including the replicate number for each line of output.
   * @throws IOException If an I/O error occurs when sending or receiving.
   * @throws InterruptedException If the operation is interrupted.
   */
  private String executeReplicate(String code, String simulationName, int replicateNumber,
        String apiKey) {
    HttpRequest.BodyPublisher body = HttpRequest.BodyPublishers.ofString(
        String.format(
            "code=%s&name=%s",
            URLEncoder.encode(code, StandardCharsets.UTF_8),
            URLEncoder.encode(simulationName, StandardCharsets.UTF_8)
        )
    );

    HttpClient client = HttpClient.newBuilder().build();
    HttpRequest request = HttpRequest.newBuilder()
        .uri(URI.create(urlToWorker))
        .header("Content-Type", "application/x-www-form-urlencoded")
        .header("X-API-Key", apiKey)
        .POST(body)
        .build();

    HttpResponse<String> response = null;
    try {
      response = client.send(request, HttpResponse.BodyHandlers.ofString());
    } catch (IOException | InterruptedException e) {
      throw new RuntimeException("Encountered issue in worker thread: " + e);
    }

    if (response.statusCode() == 200) {
      String[] lines = response.body().split("\n");
      StringBuilder result = new StringBuilder();
      for (String line : lines) {
        result.append(String.format("[%d] %s\n", replicateNumber, line));
      }
      result.append(String.format("[end %d]\n", replicateNumber));
      return result.toString();
    } else {
      throw new RuntimeException("Encountered issue in worker response: " + response.statusCode());
    }
  }

}<|MERGE_RESOLUTION|>--- conflicted
+++ resolved
@@ -71,16 +71,12 @@
    */
   @Override
   public void handleRequest(HttpServerExchange httpServerExchange) throws Exception {
-<<<<<<< HEAD
     if (httpServerExchange.isInIoThread()) {
       httpServerExchange.dispatch(this);
       return;
     }
 
     String apiKey = httpServerExchange.getRequestHeaders().get("X-API-Key").getFirst();
-=======
-    String apiKey = httpServerExchange.getRequestHeaders().get("X-API-KEY").getFirst();
->>>>>>> 3d526ec0
 
     if (apiKey == null) {
       apiKey = "";
