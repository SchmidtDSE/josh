/**
 * Facade for interacting with the Josh platform via code.
 *
 * @license BSD-3-Clause
 */

package org.joshsim;

import org.joshsim.lang.parse.ParseResult;
import org.joshsim.lang.parse.Parser;


/**
 * Entry point into the Josh platform when used as a library.
 *
 * <p>Facade which helps facilitate common operations within the Josh simulation platform when used
 * as a library as opposed to as an interactive / command-line tool.</p>
 */
public class JoshSimFacade {

  /**
   * Parse a Josh script.
   *
   * <p>Parse a Josh script such as to to check for syntax errors or generate an AST in support of
   * developer tools.</p>
   *
   * @param code String code to parse as a Josh source.
   * @returns the result of parsing the code where hasErrors and getErrors can report on syntax
   *     issues found.
   */
  public static ParseResult parse(String code) {
    Parser parser = new Parser();
    return parser.parse(code);
  }

<<<<<<< HEAD
	private JoshSimFacade() {
	}
  
=======
>>>>>>> 3075ce95
}<|MERGE_RESOLUTION|>--- conflicted
+++ resolved
@@ -33,10 +33,4 @@
     return parser.parse(code);
   }
 
-<<<<<<< HEAD
-	private JoshSimFacade() {
-	}
-  
-=======
->>>>>>> 3075ce95
 }