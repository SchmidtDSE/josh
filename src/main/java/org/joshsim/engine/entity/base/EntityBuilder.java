/**
 * Convienence functions to create entities.
 *
 * @license BSD-3-Clause
 */

package org.joshsim.engine.entity.base;

import java.util.ArrayList;
import java.util.Collections;
import java.util.HashMap;
import java.util.HashSet;
import java.util.List;
import java.util.Map;
import java.util.Optional;
import java.util.Set;
import org.joshsim.engine.entity.handler.EventHandler;
import org.joshsim.engine.entity.handler.EventHandlerGroup;
import org.joshsim.engine.entity.handler.EventKey;
import org.joshsim.engine.entity.type.Agent;
import org.joshsim.engine.entity.type.Disturbance;
import org.joshsim.engine.entity.type.Patch;
import org.joshsim.engine.geometry.EngineGeometry;
import org.joshsim.engine.simulation.Simulation;
import org.joshsim.engine.value.type.EngineValue;

/**
 * Builder to assist in constructing entities.
 *
 * <p>Builder for creating Entity instances, providing methods to add event handlers and build the
 * final entity. This class also implements {@link EntityInitializationInfo} to provide a clean
 * way to pass initialization parameters to entity constructors.</p>
 */
public class EntityBuilder implements EntityInitializationInfo {
  private static final List<String> SUBSTEPS = List.of("init", "step", "start", "end", "constant");

  private Optional<String> name;
  private Map<EventKey, EventHandlerGroup> eventHandlerGroups;
  private Map<String, EngineValue> attributes;
  private Map<String, boolean[]> attributesWithoutHandlersBySubstep;
  private Map<EventKey, EventHandlerGroup> immutableEventHandlerGroups;
  private Map<String, List<EventHandlerGroup>> commonHandlerCache;
  private Map<String, Integer> attributeNameToIndex;
  private String[] indexToAttributeName;
  private Set<String> sharedAttributeNames;

  /**
   * Create an empty builder.
   */
  public EntityBuilder() {
    name = Optional.empty();
    eventHandlerGroups = new HashMap<>();
    attributes = new HashMap<>();
    attributesWithoutHandlersBySubstep = null; // Computed lazily
    immutableEventHandlerGroups = null; // Computed lazily
    commonHandlerCache = null; // Computed lazily
    sharedAttributeNames = null; // Computed lazily
  }

  /**
   * Gets or creates the immutable event handler groups map.
   *
   * <p>This method lazily creates an immutable copy of the event handler groups map
   * and caches it for reuse across all entity instances built from this builder.
   * The map is created only once per entity type and shared across all instances,
   * significantly reducing memory allocation during entity construction.</p>
   *
   * <p>The cached map is invalidated (set to null) whenever handlers are added or
   * the builder is cleared, ensuring correctness when the builder is modified.</p>
   *
   * @return An immutable map of event keys to event handler groups, shared across instances
   */
  private Map<EventKey, EventHandlerGroup> getImmutableEventHandlerGroups() {
    if (immutableEventHandlerGroups == null) {
      immutableEventHandlerGroups = Collections.unmodifiableMap(
        new HashMap<>(eventHandlerGroups)
      );
    }
    return immutableEventHandlerGroups;
  }

  /**
   * Creates an immutable copy of the attributes map.
   *
   * @return an immutable copy of the attributes
   */
  private Map<String, EngineValue> createImmutableAttributesCopy() {
    Map<String, EngineValue> copy = new HashMap<>(attributes);
    return Collections.unmodifiableMap(copy);
  }

  /**
   * Set the name of the entity being built.
   *
   * @param name the name of the entity
   * @return this builder for method chaining
   */
  public EntityBuilder setName(String name) {
    this.name = Optional.of(name);
    return this;
  }

  /**
   * Get the name of the entity being built.
   *
   * @return the name of the entity
   */
  @Override
  public String getName() {
    return name.orElseThrow(() -> new IllegalStateException("Name not set"));
  }

  /**
   * Clears the current state of the builder, resetting all fields to their default values.
   */
  public void clear() {
    name = Optional.empty();
    eventHandlerGroups.clear();
    attributes.clear();
    immutableEventHandlerGroups = null; // Invalidate cache
    attributesWithoutHandlersBySubstep = null; // Invalidate cache
    commonHandlerCache = null; // Invalidate cache
    attributeNameToIndex = null; // Invalidate cache
    indexToAttributeName = null; // Invalidate cache
    sharedAttributeNames = null; // Invalidate cache
  }

  /**
   * Add event handlers to the entity being built.
   *
   * @param eventKey the event key to add the handler to
   * @param group the event handler group to add
   * @return this builder for method chaining
   */
  public EntityBuilder addEventHandlerGroup(EventKey eventKey, EventHandlerGroup group) {
    eventHandlerGroups.put(eventKey, group);
    immutableEventHandlerGroups = null; // Invalidate cache
    attributesWithoutHandlersBySubstep = null; // Invalidate cache
    commonHandlerCache = null; // Invalidate cache
    sharedAttributeNames = null; // Invalidate cache
    return this;
  }

  /**
   * Add attribute to the entity being built.
   *
   * @param attribute the attribute to add
   * @param value the value of the attribute
   * @return this builder for method chaining
   */
  public EntityBuilder addAttribute(String attribute, EngineValue value) {
    attributes.put(attribute, value);
    attributesWithoutHandlersBySubstep = null; // Invalidate cache
    attributeNameToIndex = null; // Invalidate cache
    indexToAttributeName = null; // Invalidate cache
    return this;
  }

  /**
<<<<<<< HEAD
   * Compute boolean arrays indicating attributes that lack handlers for each substep.
=======
   * Get boolean arrays indicating attributes that lack handlers for each substep.
>>>>>>> 8765a93a
   *
   * <p>This method analyzes event handlers to determine which attributes have no handlers
   * for specific substeps (init, step, start, end, constant). This enables fast-path
   * checking in ShadowingEntity by skipping handler lookups when we know an attribute
   * has no handlers for the current substep.</p>
   *
   * <p>The method is conservative: only marks attribute as "no handlers" if it appears
   * in the initial attributes map but has no event handler for that specific substep.
   * This prevents false negatives (incorrectly skipping handler execution).</p>
   *
<<<<<<< HEAD
   * <p>This computation is done once per entity type in the builder and shared across
=======
   * <p>The result is computed once per entity type in the builder and shared across
>>>>>>> 8765a93a
   * all entity instances of that type. Uses boolean arrays indexed by attribute index
   * for faster lookup compared to HashSet operations.</p>
   *
   * @return Immutable map from substep name to boolean array where true indicates no handlers
   */
<<<<<<< HEAD
  private Map<String, boolean[]> computeAttributesWithoutHandlersBySubstep() {
=======
  @Override
  public Map<String, boolean[]> getAttributesWithoutHandlersBySubstep() {
>>>>>>> 8765a93a
    // Use cached value if available
    if (attributesWithoutHandlersBySubstep != null) {
      return attributesWithoutHandlersBySubstep;
    }

    // Get the index map to know array size
<<<<<<< HEAD
    Map<String, Integer> indexMap = computeAttributeNameToIndex();
=======
    Map<String, Integer> indexMap = getAttributeNameToIndex();
>>>>>>> 8765a93a
    int arraySize = indexMap.size();

    Map<String, boolean[]> result = new HashMap<>();

    for (String substep : SUBSTEPS) {
      // Create boolean array for this substep
      boolean[] attrsWithoutHandlers = new boolean[arraySize];

      // First, mark all initial attributes as having no handlers
      for (String attrName : attributes.keySet()) {
        Integer index = indexMap.get(attrName);
        if (index != null) {
          attrsWithoutHandlers[index] = true;
        }
      }

      // Then, unmark attributes that have handlers for this substep
      for (EventHandlerGroup group : eventHandlerGroups.values()) {
        EventKey key = group.getEventKey();
        if (key == null) {
          continue;
        }

        // Check if this event handler group is for the current substep
        if (key.getEvent().equals(substep)) {
          // Unmark all attributes from handlers in this group
          for (EventHandler handler : group.getEventHandlers()) {
            Integer index = indexMap.get(handler.getAttributeName());
            if (index != null) {
              attrsWithoutHandlers[index] = false;
            }
          }
        }
      }

      result.put(substep, attrsWithoutHandlers);
    }

    // Cache the result for future calls
    attributesWithoutHandlersBySubstep = Collections.unmodifiableMap(result);
    return attributesWithoutHandlersBySubstep;
  }

  /**
<<<<<<< HEAD
   * Compute the pre-computed handler cache for all attributes, substeps, and states.
=======
   * Get the pre-computed handler cache for all attributes, substeps, and states.
>>>>>>> 8765a93a
   *
   * <p>This method pre-computes all possible handler lookups by examining all event keys
   * in the entity's event handler groups and creating a cache keyed by
   * "attribute:substep" or "attribute:substep:state" strings.</p>
   *
<<<<<<< HEAD
   * <p>The computation is done once per entity type in the builder and shared
=======
   * <p>The result is computed once per entity type in the builder and shared
>>>>>>> 8765a93a
   * across all entity instances of that type.</p>
   *
   * @return Immutable map from cache key string to list of matching EventHandlerGroups
   */
<<<<<<< HEAD
  private Map<String, List<EventHandlerGroup>> computeCommonHandlerCache() {
=======
  @Override
  public Map<String, List<EventHandlerGroup>> getCommonHandlerCache() {
>>>>>>> 8765a93a
    // Use cached value if available
    if (commonHandlerCache != null) {
      return commonHandlerCache;
    }

    // Collect all unique attribute names from handlers
    Set<String> allAttributes = new HashSet<>();
    for (EventHandlerGroup group : eventHandlerGroups.values()) {
      for (EventHandler handler : group.getEventHandlers()) {
        allAttributes.add(handler.getAttributeName());
      }
    }

    // Collect all unique states from EventKeys
    Set<String> allStates = new HashSet<>();
    allStates.add(""); // Empty state for non-state-specific lookups

    for (EventKey key : eventHandlerGroups.keySet()) {
      String state = key.getState();
      if (state != null && !state.isEmpty()) {
        allStates.add(state);
      }
    }

    // Pre-compute all (attribute × substep × state) combinations
    Map<String, List<EventHandlerGroup>> result = new HashMap<>();
    for (String attribute : allAttributes) {
      for (String substep : SUBSTEPS) {
        for (String state : allStates) {
          // Build cache key
          String cacheKey;
          if (state.isEmpty()) {
            cacheKey = attribute + ":" + substep;
          } else {
            cacheKey = attribute + ":" + substep + ":" + state;
          }

          // Find matching handler groups
          List<EventHandlerGroup> matching = new ArrayList<>();

          // Check for handler without state
          EventKey keyWithoutState = EventKey.of(attribute, substep);
          EventHandlerGroup groupWithoutState = eventHandlerGroups.get(keyWithoutState);
          if (groupWithoutState != null) {
            matching.add(groupWithoutState);
          }

          // Check for handler with state (if state is not empty)
          if (!state.isEmpty()) {
            EventKey keyWithState = EventKey.of(state, attribute, substep);
            EventHandlerGroup groupWithState = eventHandlerGroups.get(keyWithState);
            if (groupWithState != null) {
              matching.add(groupWithState);
            }
          }

          // Only cache if we found matching handlers
          if (!matching.isEmpty()) {
            result.put(cacheKey, Collections.unmodifiableList(matching));
          }
        }
      }
    }

    // Cache the result for future calls
    commonHandlerCache = Collections.unmodifiableMap(result);
    return commonHandlerCache;
  }

  /**
<<<<<<< HEAD
   * Compute the shared set of attribute names for this entity type.
   *
   * <p>This method extracts all unique attribute names from event handlers defined
   * for this entity type. The computation is done once per entity type in the builder
=======
   * Get the shared set of attribute names for this entity type.
   *
   * <p>This method extracts all unique attribute names from event handlers defined
   * for this entity type. The result is computed once per entity type in the builder
>>>>>>> 8765a93a
   * and the resulting immutable set is shared across all entity instances of that type.</p>
   *
   * <p>The returned set is immutable and thread-safe for concurrent reads, making
   * it safe to share across entity instances that may be accessed in parallel
   * contexts during simulation execution.</p>
   *
   * @return Immutable set of attribute names, shared across all instances of this entity type
   */
<<<<<<< HEAD
  private Set<String> computeAttributeNames() {
=======
  @Override
  public Set<String> getSharedAttributeNames() {
>>>>>>> 8765a93a
    // Use cached value if available
    if (sharedAttributeNames != null) {
      return sharedAttributeNames;
    }

    // Collect all unique attribute names from handlers
    Set<String> attributeNames = new HashSet<>();
    for (EventHandlerGroup group : eventHandlerGroups.values()) {
      for (EventHandler handler : group.getEventHandlers()) {
        attributeNames.add(handler.getAttributeName());
      }
    }

    // Cache immutable set for reuse
    sharedAttributeNames = Collections.unmodifiableSet(attributeNames);
    return sharedAttributeNames;
  }

  /**
<<<<<<< HEAD
   * Compute the shared attribute name to index map for array-based storage.
=======
   * Get the shared attribute name to index map for array-based storage.
>>>>>>> 8765a93a
   *
   * <p>This method creates a sorted mapping from attribute names to array indices,
   * ensuring deterministic ordering across all entity instances. Attributes are
   * sorted alphabetically to guarantee consistent indices.</p>
   *
<<<<<<< HEAD
   * <p>This map is computed once per entity type in the builder and shared across
=======
   * <p>The result is computed once per entity type in the builder and shared across
>>>>>>> 8765a93a
   * all entity instances of that type.</p>
   *
   * @return Immutable map from attribute name to array index
   */
<<<<<<< HEAD
  private Map<String, Integer> computeAttributeNameToIndex() {
=======
  @Override
  public Map<String, Integer> getAttributeNameToIndex() {
>>>>>>> 8765a93a
    // Use cached value if available
    if (attributeNameToIndex != null) {
      return attributeNameToIndex;
    }

    // Collect all unique attribute names
    Set<String> allAttributeNames = new HashSet<>(attributes.keySet());

    // Also collect attributes from event handlers
    for (EventHandlerGroup group : eventHandlerGroups.values()) {
      for (EventHandler handler : group.getEventHandlers()) {
        allAttributeNames.add(handler.getAttributeName());
      }
    }

    // Sort alphabetically for deterministic ordering
    List<String> sortedNames = new ArrayList<>(allAttributeNames);
    Collections.sort(sortedNames);

    // Build index map
    Map<String, Integer> result = new HashMap<>();
    for (int i = 0; i < sortedNames.size(); i++) {
      result.put(sortedNames.get(i), i);
    }

    // Cache immutable map
    attributeNameToIndex = Collections.unmodifiableMap(result);
    return attributeNameToIndex;
  }

  /**
<<<<<<< HEAD
   * Compute the shared index-to-name array for reverse lookup.
=======
   * Get the shared index-to-name array for reverse lookup.
>>>>>>> 8765a93a
   *
   * <p>This method creates an array where indexToAttributeName[i] = name for the
   * attribute at index i. This enables direct lookup when converting from index to name.</p>
   *
<<<<<<< HEAD
   * <p>The array is computed once per entity type in the builder and shared across
=======
   * <p>The result is computed once per entity type in the builder and shared across
>>>>>>> 8765a93a
   * all entity instances of that type.</p>
   *
   * @return Array where array[index] = attribute name for that index
   */
<<<<<<< HEAD
  private String[] computeIndexToAttributeName() {
=======
  @Override
  public String[] getIndexToAttributeName() {
>>>>>>> 8765a93a
    // Use cached value if available
    if (indexToAttributeName != null) {
      return indexToAttributeName;
    }

    // Get the index map (creates it if needed)
<<<<<<< HEAD
    Map<String, Integer> indexMap = computeAttributeNameToIndex();
=======
    Map<String, Integer> indexMap = getAttributeNameToIndex();
>>>>>>> 8765a93a

    // Create array sized to hold all attributes
    String[] result = new String[indexMap.size()];

    // Populate array: for each (name, index) pair, set result[index] = name
    for (Map.Entry<String, Integer> entry : indexMap.entrySet()) {
      String name = entry.getKey();
      int index = entry.getValue();
      result[index] = name;
    }

    // Cache immutable array
    indexToAttributeName = result;
    return indexToAttributeName;
  }

  /**
   * Convert attributes map to array using the computed index map.
   *
   * <p>This creates an EngineValue array where each attribute is placed at
   * the index specified by attributeNameToIndex. Attributes not in the
   * initial attributes map are left as null in the array.</p>
   *
   * @return Array of EngineValue objects indexed by attributeNameToIndex
   */
  @Override
  public EngineValue[] createAttributesArray() {
<<<<<<< HEAD
    Map<String, Integer> indexMap = computeAttributeNameToIndex();
=======
    Map<String, Integer> indexMap = getAttributeNameToIndex();
>>>>>>> 8765a93a
    EngineValue[] result = new EngineValue[indexMap.size()];

    // Copy values from map to array
    for (Map.Entry<String, EngineValue> entry : attributes.entrySet()) {
      Integer index = indexMap.get(entry.getKey());
      if (index != null) {
        result[index] = entry.getValue();
      }
    }

    return result;
  }

  @Override
  public Map<EventKey, EventHandlerGroup> getEventHandlerGroups() {
    return getImmutableEventHandlerGroups();
  }

<<<<<<< HEAD
  @Override
  public Map<String, Integer> getAttributeNameToIndex() {
    return computeAttributeNameToIndex();
  }

  @Override
  public String[] getIndexToAttributeName() {
    return computeIndexToAttributeName();
  }

  @Override
  public Map<String, boolean[]> getAttributesWithoutHandlersBySubstep() {
    return computeAttributesWithoutHandlersBySubstep();
  }

  @Override
  public Map<String, List<EventHandlerGroup>> getCommonHandlerCache() {
    return computeCommonHandlerCache();
  }

  @Override
  public Set<String> getSharedAttributeNames() {
    return computeAttributeNames();
  }

=======
>>>>>>> 8765a93a
  /**
   * Build an agent entity.
   *
   * @param parent The entity like Patch that this will be part of.
   * @return A constructed agent entity
   */
  public Agent buildAgent(Entity parent) {
    return new Agent(parent, this);
  }

  /**
   * Build a disturbance entity.
   *
   * @param parent The entity like Patch that this will be part of.
   * @return A constructed disturbance entity
   */
  public Disturbance buildDisturbance(Entity parent) {
    return new Disturbance(parent, this);
  }

  /**
   * Build a patch entity.
   *
   * @param geometry The geometry defining the bounds of this Patch.
   * @return A constructed patch entity
   */
  public Patch buildPatch(EngineGeometry geometry) {
    return new Patch(geometry, this);
  }

  /**
   * Build a simulation instance.
   *
   * @return A constructed simulation instance
   */
  public Simulation buildSimulation() {
    return new Simulation(this);
  }

}<|MERGE_RESOLUTION|>--- conflicted
+++ resolved
@@ -157,11 +157,7 @@
   }
 
   /**
-<<<<<<< HEAD
-   * Compute boolean arrays indicating attributes that lack handlers for each substep.
-=======
    * Get boolean arrays indicating attributes that lack handlers for each substep.
->>>>>>> 8765a93a
    *
    * <p>This method analyzes event handlers to determine which attributes have no handlers
    * for specific substeps (init, step, start, end, constant). This enables fast-path
@@ -172,33 +168,21 @@
    * in the initial attributes map but has no event handler for that specific substep.
    * This prevents false negatives (incorrectly skipping handler execution).</p>
    *
-<<<<<<< HEAD
-   * <p>This computation is done once per entity type in the builder and shared across
-=======
    * <p>The result is computed once per entity type in the builder and shared across
->>>>>>> 8765a93a
    * all entity instances of that type. Uses boolean arrays indexed by attribute index
    * for faster lookup compared to HashSet operations.</p>
    *
    * @return Immutable map from substep name to boolean array where true indicates no handlers
    */
-<<<<<<< HEAD
-  private Map<String, boolean[]> computeAttributesWithoutHandlersBySubstep() {
-=======
   @Override
   public Map<String, boolean[]> getAttributesWithoutHandlersBySubstep() {
->>>>>>> 8765a93a
     // Use cached value if available
     if (attributesWithoutHandlersBySubstep != null) {
       return attributesWithoutHandlersBySubstep;
     }
 
     // Get the index map to know array size
-<<<<<<< HEAD
-    Map<String, Integer> indexMap = computeAttributeNameToIndex();
-=======
     Map<String, Integer> indexMap = getAttributeNameToIndex();
->>>>>>> 8765a93a
     int arraySize = indexMap.size();
 
     Map<String, boolean[]> result = new HashMap<>();
@@ -243,31 +227,19 @@
   }
 
   /**
-<<<<<<< HEAD
-   * Compute the pre-computed handler cache for all attributes, substeps, and states.
-=======
    * Get the pre-computed handler cache for all attributes, substeps, and states.
->>>>>>> 8765a93a
    *
    * <p>This method pre-computes all possible handler lookups by examining all event keys
    * in the entity's event handler groups and creating a cache keyed by
    * "attribute:substep" or "attribute:substep:state" strings.</p>
    *
-<<<<<<< HEAD
-   * <p>The computation is done once per entity type in the builder and shared
-=======
    * <p>The result is computed once per entity type in the builder and shared
->>>>>>> 8765a93a
    * across all entity instances of that type.</p>
    *
    * @return Immutable map from cache key string to list of matching EventHandlerGroups
    */
-<<<<<<< HEAD
-  private Map<String, List<EventHandlerGroup>> computeCommonHandlerCache() {
-=======
   @Override
   public Map<String, List<EventHandlerGroup>> getCommonHandlerCache() {
->>>>>>> 8765a93a
     // Use cached value if available
     if (commonHandlerCache != null) {
       return commonHandlerCache;
@@ -338,17 +310,10 @@
   }
 
   /**
-<<<<<<< HEAD
-   * Compute the shared set of attribute names for this entity type.
-   *
-   * <p>This method extracts all unique attribute names from event handlers defined
-   * for this entity type. The computation is done once per entity type in the builder
-=======
    * Get the shared set of attribute names for this entity type.
    *
    * <p>This method extracts all unique attribute names from event handlers defined
    * for this entity type. The result is computed once per entity type in the builder
->>>>>>> 8765a93a
    * and the resulting immutable set is shared across all entity instances of that type.</p>
    *
    * <p>The returned set is immutable and thread-safe for concurrent reads, making
@@ -357,12 +322,8 @@
    *
    * @return Immutable set of attribute names, shared across all instances of this entity type
    */
-<<<<<<< HEAD
-  private Set<String> computeAttributeNames() {
-=======
   @Override
   public Set<String> getSharedAttributeNames() {
->>>>>>> 8765a93a
     // Use cached value if available
     if (sharedAttributeNames != null) {
       return sharedAttributeNames;
@@ -382,31 +343,19 @@
   }
 
   /**
-<<<<<<< HEAD
-   * Compute the shared attribute name to index map for array-based storage.
-=======
    * Get the shared attribute name to index map for array-based storage.
->>>>>>> 8765a93a
    *
    * <p>This method creates a sorted mapping from attribute names to array indices,
    * ensuring deterministic ordering across all entity instances. Attributes are
    * sorted alphabetically to guarantee consistent indices.</p>
    *
-<<<<<<< HEAD
-   * <p>This map is computed once per entity type in the builder and shared across
-=======
    * <p>The result is computed once per entity type in the builder and shared across
->>>>>>> 8765a93a
    * all entity instances of that type.</p>
    *
    * @return Immutable map from attribute name to array index
    */
-<<<<<<< HEAD
-  private Map<String, Integer> computeAttributeNameToIndex() {
-=======
   @Override
   public Map<String, Integer> getAttributeNameToIndex() {
->>>>>>> 8765a93a
     // Use cached value if available
     if (attributeNameToIndex != null) {
       return attributeNameToIndex;
@@ -438,41 +387,25 @@
   }
 
   /**
-<<<<<<< HEAD
-   * Compute the shared index-to-name array for reverse lookup.
-=======
    * Get the shared index-to-name array for reverse lookup.
->>>>>>> 8765a93a
    *
    * <p>This method creates an array where indexToAttributeName[i] = name for the
    * attribute at index i. This enables direct lookup when converting from index to name.</p>
    *
-<<<<<<< HEAD
-   * <p>The array is computed once per entity type in the builder and shared across
-=======
    * <p>The result is computed once per entity type in the builder and shared across
->>>>>>> 8765a93a
    * all entity instances of that type.</p>
    *
    * @return Array where array[index] = attribute name for that index
    */
-<<<<<<< HEAD
-  private String[] computeIndexToAttributeName() {
-=======
   @Override
   public String[] getIndexToAttributeName() {
->>>>>>> 8765a93a
     // Use cached value if available
     if (indexToAttributeName != null) {
       return indexToAttributeName;
     }
 
     // Get the index map (creates it if needed)
-<<<<<<< HEAD
-    Map<String, Integer> indexMap = computeAttributeNameToIndex();
-=======
     Map<String, Integer> indexMap = getAttributeNameToIndex();
->>>>>>> 8765a93a
 
     // Create array sized to hold all attributes
     String[] result = new String[indexMap.size()];
@@ -500,11 +433,7 @@
    */
   @Override
   public EngineValue[] createAttributesArray() {
-<<<<<<< HEAD
-    Map<String, Integer> indexMap = computeAttributeNameToIndex();
-=======
     Map<String, Integer> indexMap = getAttributeNameToIndex();
->>>>>>> 8765a93a
     EngineValue[] result = new EngineValue[indexMap.size()];
 
     // Copy values from map to array
@@ -523,34 +452,6 @@
     return getImmutableEventHandlerGroups();
   }
 
-<<<<<<< HEAD
-  @Override
-  public Map<String, Integer> getAttributeNameToIndex() {
-    return computeAttributeNameToIndex();
-  }
-
-  @Override
-  public String[] getIndexToAttributeName() {
-    return computeIndexToAttributeName();
-  }
-
-  @Override
-  public Map<String, boolean[]> getAttributesWithoutHandlersBySubstep() {
-    return computeAttributesWithoutHandlersBySubstep();
-  }
-
-  @Override
-  public Map<String, List<EventHandlerGroup>> getCommonHandlerCache() {
-    return computeCommonHandlerCache();
-  }
-
-  @Override
-  public Set<String> getSharedAttributeNames() {
-    return computeAttributeNames();
-  }
-
-=======
->>>>>>> 8765a93a
   /**
    * Build an agent entity.
    *
