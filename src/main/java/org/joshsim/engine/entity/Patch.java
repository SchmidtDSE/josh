--- conflicted
+++ resolved
@@ -8,10 +8,7 @@
 
 import java.util.Optional;
 import org.joshsim.engine.geometry.Geometry;
-<<<<<<< HEAD
-=======
 import org.joshsim.engine.geometry.GeometryMomento;
->>>>>>> 685e1a1b
 import org.joshsim.engine.value.EngineValue;
 
 /**
@@ -21,7 +18,6 @@
  * within the JoshSim gridded simulation.
  * </p>
  */
-<<<<<<< HEAD
 public class Patch extends SpatialEntity {
 
   /**
@@ -34,21 +30,12 @@
   }
 
   /**
-   * Get the geometry of the patch.
-   */
-  public Geometry getPatchGeometry() {
-    return getGeometry();
-=======
-public abstract class Patch extends SpatialEntity {
-
-  /**
    * Get a key that uniquely identifies this patch within a replicate.
    *
    * @return Uniquely identifying key which can be hashed and used in equality operations.
    */
   public PatchKey getKey() {
     return new PatchKey(this);
->>>>>>> 685e1a1b
   }
 
   @Override
@@ -58,15 +45,6 @@
   }
 
   @Override
-<<<<<<< HEAD
-  public Iterable<EventHandlerGroup> getEventHandlers() {
-    // TODO Auto-generated method stub
-    throw new UnsupportedOperationException("Unimplemented method 'getEventHandlers'");
-  }
-
-  @Override
-=======
->>>>>>> 685e1a1b
   public Optional<EngineValue> getAttributeValue(String name) {
     // TODO Auto-generated method stub
     throw new UnsupportedOperationException("Unimplemented method 'getAttributeValue'");
@@ -91,19 +69,14 @@
   }
 
   @Override
-<<<<<<< HEAD
   public String getName() {
     // TODO Auto-generated method stub
     throw new UnsupportedOperationException("Unimplemented method 'getName'");
   }
 
-=======
+  @Override
   public Geometry getGeometry() {
     // TODO Auto-generated method stub
     throw new UnsupportedOperationException("Unimplemented method 'getGeometry'");
   }
-
-  
-  
->>>>>>> 685e1a1b
 }