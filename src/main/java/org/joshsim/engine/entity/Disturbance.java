/**
 * Structures to model a disturbance through spatial entities.
 *
 * @license BSD-3-Clause
 */

package org.joshsim.engine.entity;

import java.util.Map;
import org.joshsim.engine.value.EngineValue;

/**
 * Mutable spatial entity which represents a distrubance.
 *
 * <p>Agent representing a disturbance entity in the system. Disturbances are events that can affect
 * other entities in the environment such as a fire or a management intervention.</p>
 */
public class Disturbance extends MemberSpatialEntity {

  /**
   * Constructs a disturbance entity with the given geometry.
   *
   * @param parent The parent containing this entity.
   * @param name The name of the spatial entity.
   * @param eventHandlerGroups A map of event keys to their corresponding event handler groups.
   * @param attributes A map of attribute names to their corresponding engine values.
   */
<<<<<<< HEAD
  public Disturbance(Geometry geometry) {
    super(geometry);
=======
  public Disturbance(
      SpatialEntity parent,
      String name,
      Map<EventKey, EventHandlerGroup> eventHandlerGroups,
      Map<String, EngineValue> attributes
  ) {
    super(parent, name, eventHandlerGroups, attributes);
>>>>>>> 5544bd69
  }
}<|MERGE_RESOLUTION|>--- conflicted
+++ resolved
@@ -25,10 +25,6 @@
    * @param eventHandlerGroups A map of event keys to their corresponding event handler groups.
    * @param attributes A map of attribute names to their corresponding engine values.
    */
-<<<<<<< HEAD
-  public Disturbance(Geometry geometry) {
-    super(geometry);
-=======
   public Disturbance(
       SpatialEntity parent,
       String name,
@@ -36,6 +32,5 @@
       Map<String, EngineValue> attributes
   ) {
     super(parent, name, eventHandlerGroups, attributes);
->>>>>>> 5544bd69
   }
 }