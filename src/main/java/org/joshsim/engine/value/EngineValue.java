/**
 * Structures describing either an individual value or distribution of values.
 *
 * @license BSD-3-Clause
 */

package org.joshsim.engine.value;


/**
 * Structure representing a value in the engine.
 *
 * <p>Represents a value in the engine which may be an individual value (Scalar) or may be a
 * collection of values (Distribution).</p>
 */
<<<<<<< HEAD
public abstract class EngineValue implements Comparable<EngineValue> {
  private final String units;

  protected EngineValue(String units) {
    this.units = units;
  }

  public String getUnits() {
    return units;
  }
=======
public interface EngineValue {
>>>>>>> 1452a929

  /**
   * Add this value to another value.
   *
   * @param other the other value
   * @return the result of the addition
   * @throws IllegalArgumentException if units are incompatible
   */
  public abstract EngineValue add(EngineValue other);

  /**
   * Subtract another value from this value.
   *
   * @param other the other value
   * @return the result of the subtraction
   * @throws IllegalArgumentException if units are incompatible
   */
  public abstract EngineValue subtract(EngineValue other);

  /**
   * Multiply this value by another value.
   *
   * @param other the other value
   * @return the result of the multiplication
   * @throws IllegalArgumentException if units are incompatible
   */
  public abstract EngineValue multiply(EngineValue other);

  /**
   * Divide this value by another value.
   *
   * @param other the other value
   * @return the result of the division
   * @throws IllegalArgumentException if units are incompatible
   * @throws ArithmeticException if division by zero is attempted
   */
  public abstract EngineValue divide(EngineValue other);

  /**
   * Raise this value to the power of another value.
   *
   * @param other the other value
   * @return the result of the exponentiation
   * @throws IllegalArgumentException if units are incompatible
   * @throws ArithmeticException if division by zero is attempted
   */
  public abstract EngineValue raiseToPower(EngineValue other);

  /**
   * Get the units of this value.
   *
   * @return the units of this value
   */
<<<<<<< HEAD
  public abstract boolean equals(EngineValue obj);
=======
  String getUnits();

  /**
   * Convert this EngineValue to a Scalar.
   *
   * <p>Convert this EngineValue to a Scalar such that Scalars return themselves unchanged while
   * Distributions are sampled randomly for a single value with selection probability proportional
   * to the frequency of each value. This can be useful if the user is providing a Distribution
   * where a Scalar is typically provided, allowing any operation to become stochastic.</p>
   *
   * @return This EngineValue either as a Scalar or sampled for a single Scalar.
   */
  Scalar getAsScalar();
>>>>>>> 1452a929

  /**
   * Convert this EngineValue to a Distribution.
   *
   * <p>Convert this EngineValue to a Distribution such that Distributions return themselves
   * unchanged and Scalars are returned as a RealizedDistribution of size 1. This can be useful if
   * the user is trying to use a Scalar value in a place where a Distribution is typically
   * requested, causing effectively a distribution of constant value to be used.</p>
   *
<<<<<<< HEAD
   * @param other the object to compare with.
   * @return A number less than 0 if this is less than other, 0 if the two are the same, and a
   *     number larger than 1 if this is more than the other.
   */
  public abstract int compareTo(EngineValue other);
=======
   * @return This EngineValue as a distribution.
   */
  Distribution getAsDistribution();
>>>>>>> 1452a929

}<|MERGE_RESOLUTION|>--- conflicted
+++ resolved
@@ -13,8 +13,7 @@
  * <p>Represents a value in the engine which may be an individual value (Scalar) or may be a
  * collection of values (Distribution).</p>
  */
-<<<<<<< HEAD
-public abstract class EngineValue implements Comparable<EngineValue> {
+public abstract class EngineValue {
   private final String units;
 
   protected EngineValue(String units) {
@@ -24,9 +23,6 @@
   public String getUnits() {
     return units;
   }
-=======
-public interface EngineValue {
->>>>>>> 1452a929
 
   /**
    * Add this value to another value.
@@ -76,16 +72,6 @@
   public abstract EngineValue raiseToPower(EngineValue other);
 
   /**
-   * Get the units of this value.
-   *
-   * @return the units of this value
-   */
-<<<<<<< HEAD
-  public abstract boolean equals(EngineValue obj);
-=======
-  String getUnits();
-
-  /**
    * Convert this EngineValue to a Scalar.
    *
    * <p>Convert this EngineValue to a Scalar such that Scalars return themselves unchanged while
@@ -95,8 +81,7 @@
    *
    * @return This EngineValue either as a Scalar or sampled for a single Scalar.
    */
-  Scalar getAsScalar();
->>>>>>> 1452a929
+  public abstract Scalar getAsScalar();
 
   /**
    * Convert this EngineValue to a Distribution.
@@ -106,16 +91,7 @@
    * the user is trying to use a Scalar value in a place where a Distribution is typically
    * requested, causing effectively a distribution of constant value to be used.</p>
    *
-<<<<<<< HEAD
-   * @param other the object to compare with.
-   * @return A number less than 0 if this is less than other, 0 if the two are the same, and a
-   *     number larger than 1 if this is more than the other.
-   */
-  public abstract int compareTo(EngineValue other);
-=======
    * @return This EngineValue as a distribution.
    */
-  Distribution getAsDistribution();
->>>>>>> 1452a929
-
+  public abstract Distribution getAsDistribution();
 }