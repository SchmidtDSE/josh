--- conflicted
+++ resolved
@@ -58,15 +58,9 @@
    * @param denominatorUnits a Map representing the units in the denominator, mapping from name to
    *     count.
    */
-<<<<<<< HEAD
   public Units(Map<String, Long> newNumerator, Map<String, Long> newDenominator) {
     numeratorUnits = newNumerator;
     denominatorUnits = newDenominator;
-=======
-  public Units(Map<String, Integer> numeratorUnits, Map<String, Integer> denominatorUnits) {
-    this.numeratorUnits = numeratorUnits;
-    this.denominatorUnits = denominatorUnits;
->>>>>>> bdafffb4
   }
 
   /**
