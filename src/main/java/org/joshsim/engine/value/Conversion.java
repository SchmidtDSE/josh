/**
 * Structures describing callabales which can be used to convert between units.
 *
 * @license BSD-3-Clause
 */

package org.joshsim.engine.value;

import org.joshsim.engine.func.CompiledCallable;


/**
 * A conversion rule between two unit types.
 *
 * <p>A conversion rule between two unit types that may be composed with other rules to create
 * emergent transitive conversions. Specifically, this uses CompiledCallables to move between
 * EngineValues of different units.
 * </p>
 */
<<<<<<< HEAD
public interface Conversion {
=======
public class Conversion {

  private final Units sourceUnits;
  private final Units destinationUnits;
  private final CompiledCallable callable;

  /**
   * Create a new conversion.
   *
   * @param sourceUnits which is what is expected of the input EngineValue.
   * @param destinationUnits which is what is expected of the output EngineValue.
   * @param callable which implements this conversion.
   */
  public Conversion(Units sourceUnits, Units destinationUnits, CompiledCallable callable) {
    this.sourceUnits = sourceUnits;
    this.destinationUnits = destinationUnits;
    this.callable = callable;
  }
>>>>>>> ae41f4a6

  /**
   * Get the source units for this conversion.
   *
   * @return the source units as a string
   */
<<<<<<< HEAD
  Units getSourceUnits();
=======
  public Units getSourceUnits() {
    return sourceUnits;
  }
>>>>>>> ae41f4a6

  /**
   * Get the destination units for this conversion.
   *
   * @return the destination units as a string
   */
<<<<<<< HEAD
  Units getDestinationUnits();
=======
  public Units getDestinationUnits() {
    return destinationUnits;
  }
>>>>>>> ae41f4a6

  /**
   * Get the callable that performs the actual conversion.
   *
   * @return a compiled callable that performs the conversion
   */
<<<<<<< HEAD
  CompiledCallable getConversionCallable();

=======
  public CompiledCallable getConversionCallable() {
    return callable;
  }
>>>>>>> ae41f4a6
}<|MERGE_RESOLUTION|>--- conflicted
+++ resolved
@@ -17,9 +17,6 @@
  * EngineValues of different units.
  * </p>
  */
-<<<<<<< HEAD
-public interface Conversion {
-=======
 public class Conversion {
 
   private final Units sourceUnits;
@@ -38,45 +35,32 @@
     this.destinationUnits = destinationUnits;
     this.callable = callable;
   }
->>>>>>> ae41f4a6
 
   /**
    * Get the source units for this conversion.
    *
    * @return the source units as a string
    */
-<<<<<<< HEAD
-  Units getSourceUnits();
-=======
   public Units getSourceUnits() {
     return sourceUnits;
   }
->>>>>>> ae41f4a6
 
   /**
    * Get the destination units for this conversion.
    *
    * @return the destination units as a string
    */
-<<<<<<< HEAD
-  Units getDestinationUnits();
-=======
   public Units getDestinationUnits() {
     return destinationUnits;
   }
->>>>>>> ae41f4a6
 
   /**
    * Get the callable that performs the actual conversion.
    *
    * @return a compiled callable that performs the conversion
    */
-<<<<<<< HEAD
-  CompiledCallable getConversionCallable();
-
-=======
   public CompiledCallable getConversionCallable() {
     return callable;
   }
->>>>>>> ae41f4a6
+
 }