--- conflicted
+++ resolved
@@ -40,11 +40,7 @@
    * @param prototypeStore The set of prototypes to use to build new entities.s
    */
   public QueryCacheEngineBridge(Simulation simulation, Replicate replicate, Converter converter,
-<<<<<<< HEAD
-      EntityPrototypeStore prototypeStore) {
-=======
                                 EntityPrototypeStore prototypeStore) {
->>>>>>> d35a84d2
     super(simulation, replicate, converter, prototypeStore);
     cachedPatchesByGeometry = new HashMap<>();
   }
