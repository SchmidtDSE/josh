/**
 * Simple stack-based implementation of EventHandlerMachine.
 *
 * @license BSD-3-Clause
 */

package org.joshsim.lang.interpret.machine;

import java.math.BigDecimal;
import java.math.RoundingMode;
import java.util.ArrayList;
import java.util.List;
import java.util.Optional;
import java.util.Random;
import java.util.Stack;
import org.joshsim.engine.entity.base.Entity;
import org.joshsim.engine.entity.base.MutableEntity;
import org.joshsim.engine.entity.prototype.EmbeddedParentEntityPrototype;
import org.joshsim.engine.entity.prototype.EntityPrototype;
import org.joshsim.engine.func.EntityScope;
import org.joshsim.engine.func.LocalScope;
import org.joshsim.engine.func.Scope;
import org.joshsim.engine.geometry.EngineGeometry;
import org.joshsim.engine.value.converter.Units;
import org.joshsim.engine.value.engine.EngineValueFactory;
import org.joshsim.engine.value.engine.Slicer;
import org.joshsim.engine.value.type.Distribution;
import org.joshsim.engine.value.type.EngineValue;
import org.joshsim.engine.value.type.Scalar;
import org.joshsim.lang.bridge.EngineBridge;
import org.joshsim.lang.bridge.ShadowingEntityPrototype;
import org.joshsim.lang.interpret.ValueResolver;
import org.joshsim.lang.interpret.action.EventHandlerAction;
import org.joshsim.lang.interpret.mapping.MapBounds;
import org.joshsim.lang.interpret.mapping.MapStrategy;
import org.joshsim.lang.interpret.mapping.MappingBuilder;


/**
 * Push-down automaton which uses stack operations to implement EventHandlerMachine.
 *
 * <p>Push-down automaton which uses stack operations to implement EventHandlerMachine under
 * assumption that it is not shared across threads.</p>
 */
public class SingleThreadEventHandlerMachine implements EventHandlerMachine {

  private static final Units EMPTY_UNITS = Units.of("");
  private static final Units COUNT_UNITS = Units.of("count");
  private static final Units METER_UNITS = Units.of("meters");

  private final ValueResolver currentValueResolver;

  private final EngineBridge bridge;
  private final Stack<EngineValue> memory;
  private final LocalScope scope;
  private final EngineValueFactory valueFactory;
  private final Random random;
  private final boolean favorBigDecimal;

  private boolean inConversionGroup;
  private Optional<Units> conversionTarget;
  private boolean isEnded;

  /**
   * Create a new push-down automaton which operates on the given scope.
   *
   * @param bridge The EngineBridge through which to interact with the engine.
   * @param scope The scope in which to have this automaton perform its operations.
   */
  public SingleThreadEventHandlerMachine(EngineBridge bridge, Scope scope) {
    this.bridge = bridge;
    this.scope = new LocalScope(scope);

    memory = new Stack<>();
    inConversionGroup = false;
    conversionTarget = Optional.empty();
    valueFactory = bridge.getEngineValueFactory();
    currentValueResolver = new ValueResolver(valueFactory, "current");
    favorBigDecimal = valueFactory.isFavoringBigDecimal();
    random = new Random();
    isEnded = false;
  }

  @Override
  public EventHandlerMachine push(ValueResolver valueResolver) {
    Optional<EngineValue> value = valueResolver.get(scope);
    memory.push(value.orElseThrow(
        () -> new IllegalStateException("Unable to get value for " + valueResolver)
    ));
    return this;
  }

  @Override
  public EventHandlerMachine push(EngineValue value) {
    memory.push(value);
    return this;
  }

  @Override
  public EventHandlerMachine applyMap(String strategyName) {
    MappingBuilder mappingBuilder = new MappingBuilder();

    EngineValue param = pop();
    mappingBuilder.setMapBehaviorArgument(param);

    startConversionGroup();
    EngineValue toHigh = pop();
    EngineValue toLow = pop();
    mappingBuilder.setRange(new MapBounds(toLow, toHigh));
    endConversionGroup();

    startConversionGroup();
    EngineValue fromHigh = pop();
    EngineValue fromLow = pop();
    mappingBuilder.setDomain(new MapBounds(fromLow, fromHigh));

    EngineValue operand = pop();
    endConversionGroup();

    mappingBuilder.setValueFactory(valueFactory);
    MapStrategy strategy = mappingBuilder.build(strategyName);

    EngineValue result = strategy.apply(operand);

    memory.push(result);

    return this;
  }

  @Override
  public EventHandlerMachine add() {
    startConversionGroup();
    EngineValue right = pop();
    EngineValue left = pop();
    endConversionGroup();

    memory.push(left.add(right));

    return this;
  }

  @Override
  public EventHandlerMachine subtract() {
    startConversionGroup();
    EngineValue right = pop();
    EngineValue left = pop();
    endConversionGroup();

    memory.push(left.subtract(right));
    return this;
  }

  @Override
  public EventHandlerMachine multiply() {
    EngineValue right = pop();
    EngineValue left = pop();

    memory.push(left.multiply(right));

    return this;
  }

  @Override
  public EventHandlerMachine divide() {
    EngineValue right = pop();
    EngineValue left = pop();

    memory.push(left.divide(right));

    return this;
  }

  @Override
  public EventHandlerMachine pow() {
    EngineValue exponent = pop();
    EngineValue base = pop();
    memory.push(base.raiseToPower(exponent));
    return this;
  }

  @Override
  public EventHandlerMachine concat() {
    startConversionGroup();
    EngineValue right = pop();
    EngineValue left = pop();
    endConversionGroup();

    int leftSize = left.getSize().orElseThrow();
    int rightSize = right.getSize().orElseThrow();

    Iterable<EngineValue> leftValues = left.getAsDistribution().getContents(
        leftSize,
        false
    );

    Iterable<EngineValue> rightValues = right.getAsDistribution().getContents(
        rightSize,
        false
    );

    // Pre-size ArrayList to avoid growth overhead
    List<EngineValue> allValues = new ArrayList<>(leftSize + rightSize);
    leftValues.forEach(allValues::add);
    rightValues.forEach(allValues::add);

    memory.push(valueFactory.buildRealizedDistribution(allValues, right.getUnits()));

    return this;
  }

  @Override
  public EventHandlerMachine and() {
    startConversionGroup();
    EngineValue right = pop();
    EngineValue left = pop();
    endConversionGroup();

    boolean result = right.getAsBoolean() && left.getAsBoolean();
    EngineValue resultDecorated = valueFactory.build(result, EMPTY_UNITS);
    memory.push(resultDecorated);

    return this;
  }

  @Override
  public EventHandlerMachine or() {
    startConversionGroup();
    EngineValue right = pop();
    EngineValue left = pop();
    endConversionGroup();

    boolean result = right.getAsBoolean() || left.getAsBoolean();
    EngineValue resultDecorated = valueFactory.build(result, EMPTY_UNITS);
    memory.push(resultDecorated);

    return this;
  }

  @Override
  public EventHandlerMachine xor() {
    startConversionGroup();
    EngineValue right = pop();
    EngineValue left = pop();
    endConversionGroup();

    boolean result = right.getAsBoolean() ^ left.getAsBoolean();
    EngineValue resultDecorated = valueFactory.build(result, EMPTY_UNITS);
    memory.push(resultDecorated);

    return this;
  }

  @Override
  public EventHandlerMachine eq() {
    startConversionGroup();
    EngineValue right = pop();
    EngineValue left = pop();
    endConversionGroup();

    EngineValue resultDecorated = left.equalTo(right);
    memory.push(resultDecorated);

    return this;
  }

  @Override
  public EventHandlerMachine neq() {
    startConversionGroup();
    EngineValue right = pop();
    EngineValue left = pop();
    endConversionGroup();

    EngineValue resultDecorated = left.notEqualTo(right);
    memory.push(resultDecorated);

    return this;
  }

  @Override
  public EventHandlerMachine gt() {
    startConversionGroup();
    EngineValue right = pop();
    EngineValue left = pop();
    endConversionGroup();

    EngineValue result = left.greaterThan(right);
    memory.push(result);

    return this;
  }

  @Override
  public EventHandlerMachine gteq() {
    startConversionGroup();
    EngineValue right = pop();
    EngineValue left = pop();
    endConversionGroup();

    EngineValue result = left.greaterThanOrEqualTo(right);
    memory.push(result);

    return this;
  }

  @Override
  public EventHandlerMachine lt() {
    startConversionGroup();
    EngineValue right = pop();
    EngineValue left = pop();
    endConversionGroup();

    EngineValue result = left.lessThan(right);
    memory.push(result);

    return this;
  }

  @Override
  public EventHandlerMachine lteq() {
    startConversionGroup();
    EngineValue right = pop();
    EngineValue left = pop();
    endConversionGroup();

    EngineValue result = left.lessThanOrEqualTo(right);
    memory.push(result);

    return this;
  }

  @Override
  public EventHandlerMachine slice() {
    EngineValue selections = pop();
    EngineValue subject = pop();

    Slicer slicer = new Slicer();
    EngineValue result = slicer.slice(subject, selections);

    memory.push(result);

    return this;
  }

  @Override
  public EventHandlerMachine condition(EventHandlerAction positive) {
    EngineValue conditionValue = pop();
    boolean conditionResult = conditionValue.getAsBoolean();

    if (conditionResult) {
      positive.apply(this);
    }

    return this;
  }

  @Override
  public EventHandlerMachine branch(EventHandlerAction posAction, EventHandlerAction negAction) {
    EngineValue conditionValue = pop();
    boolean conditionResult = conditionValue.getAsBoolean();

    if (conditionResult) {
      posAction.apply(this);
    } else {
      negAction.apply(this);
    }

    return this;
  }

  @Override
  public EventHandlerMachine sample(boolean withReplacement) {
    EngineValue countValue = convert(pop(), COUNT_UNITS);
    long count = countValue.getAsInt();

    EngineValue subject = pop();
    Distribution subjectDistribution = subject.getAsDistribution();

    EngineValue sampled;
    if (count == 1) {
      sampled = subjectDistribution.sample();
    } else {
      sampled = subjectDistribution.sampleMultiple(count, withReplacement);
    }

    memory.push(sampled);

    return this;
  }

  @Override
  public EventHandlerMachine cast(Units newUnits, boolean force) {
    if (force) {
      forceCast(newUnits);
    } else {
      convertCast(newUnits);
    }

    return this;
  }

  @Override
  public EventHandlerMachine bound(boolean hasLower, boolean hasUpper) {
    startConversionGroup();
    EngineValue upperBound = hasUpper ? pop() : null;
    EngineValue lowerBound = hasLower ? pop() : null;
    EngineValue target = pop();
    endConversionGroup();

    // Validate that bounds are not inverted
    if (hasLower && hasUpper && lowerBound.greaterThan(upperBound).getAsBoolean()) {
      throw new IllegalArgumentException(
          "Invalid bounds: lower bound (" + lowerBound.getAsString()
          + ") cannot be greater than upper bound (" + upperBound.getAsString() + ")"
      );
    }

    if (hasLower && target.lessThan(lowerBound).getAsBoolean()) {
      memory.push(lowerBound);
    } else if (hasUpper && target.greaterThan(upperBound).getAsBoolean()) {
      memory.push(upperBound);
    } else {
      memory.push(target);
    }

    return this;
  }

  @Override
  public EventHandlerMachine createEntity(String entityType) {
    EntityPrototype prototype = bridge.getPrototype(entityType);
    MutableEntity parent = scope.get("current").getAsMutableEntity();
    EntityPrototype innerDecorated = new EmbeddedParentEntityPrototype(
        prototype,
        parent
    );
    EntityPrototype decoratedPrototype = new ShadowingEntityPrototype(
        valueFactory,
        innerDecorated,
        scope
    );

    EngineValue countValue = convert(pop(), COUNT_UNITS);
    long count = countValue.getAsInt();

    if (count < 0) {
      throw new IllegalArgumentException(
<<<<<<< HEAD
          String.format(
              "Cannot create entities with negative or undefined count. "
              + "Received count value: %d. The count value must be a concrete positive integer.",
              count
          )
=======
          "Cannot create negative number of entities. Got count: " + count
          + ". Entity creation requires a non-negative count."
>>>>>>> 809a45ad
      );
    }

    String substep = parent.getSubstep().orElseThrow();

    EngineValue result;
    if (count == 1) {
      MutableEntity newEntity = decoratedPrototype.build();
      EntityFastForwarder.fastForward(newEntity, substep);
      result = valueFactory.build(newEntity);
    } else {
      // Pre-size ArrayList with known count to avoid growth overhead
      List<EngineValue> values = new ArrayList<>((int) count);
      for (int i = 0; i < count; i++) {
        MutableEntity newEntity = decoratedPrototype.build();
        EntityFastForwarder.fastForward(newEntity, substep);
        values.add(valueFactory.build(newEntity));
      }
      result = valueFactory.buildRealizedDistribution(values, Units.of(entityType));
    }

    memory.push(result);
    return this;
  }

  @Override
  public EventHandlerMachine executeSpatialQuery(ValueResolver resolver) {
    EngineValue distance = convert(pop(), METER_UNITS);

    Entity executingEntity = currentValueResolver.get(scope).orElseThrow().getAsEntity();
    EngineGeometry centerGeometry = executingEntity.getGeometry().orElseThrow();
    EngineGeometry queryGeometry = bridge.getGeometryFactory().createCircle(
        centerGeometry.getCenterX(), centerGeometry.getCenterY(), distance.getAsDecimal()
    );

    List<Entity> patches = bridge.getPriorPatches(queryGeometry);

    // Check if querying for patch entities themselves vs attributes on patches
    // This handles cases like "Default within 30 m" where "Default" is the patch type name
    boolean queryingForPatchEntities = !patches.isEmpty()
        && isQueryForPatch(resolver, patches.get(0).getName());

    // Pre-size ArrayList with known patch count to eliminate ArrayList.grow() overhead
    List<EngineValue> resolved = new ArrayList<>(patches.size());

    if (queryingForPatchEntities) {
      // Return the patch entities themselves
      for (Entity patch : patches) {
        resolved.add(valueFactory.build(patch));
      }
    } else {
      // Return attributes from the patches with improved error message
      for (Entity patch : patches) {
        EntityScope patchScope = new EntityScope(patch);
        EngineValue value = resolver.get(patchScope).orElseThrow(
            () -> new IllegalStateException(
                String.format(
                    "Cannot resolve '%s' in spatial query. The attribute may not be available "
                    + "in the 'prior' context at this substep. Check that the attribute is "
                    + "set in a substep that runs before the current one (e.g., 'init', 'start', "
                    + "or 'step' run before 'end').",
                    resolver
                )
            )
        );
        resolved.add(value);
      }
    }

    EngineValue resolvedDistribution = valueFactory.buildRealizedDistribution(
        resolved,
        !resolved.isEmpty() ? resolved.get(0).getUnits() : EMPTY_UNITS
    );
    memory.push(resolvedDistribution);

    return null;
  }

  @Override
  public EventHandlerMachine pushAttribute(ValueResolver resolver) {
    Entity entity = pop().getAsEntity();
    Scope scope = new EntityScope(entity);
    EngineValue attributeValue = resolver.get(scope).orElseThrow();
    memory.push(attributeValue);
    return this;
  }

  @Override
  public EventHandlerMachine randUniform() {
    startConversionGroup();
    EngineValue max = pop();
    EngineValue min = pop();
    endConversionGroup();

    double minDouble = min.getAsDouble();
    double maxDouble = max.getAsDouble();

    double doubleResult;
    if (Math.abs(maxDouble - minDouble) < 1e-7) {
      doubleResult = minDouble;
    } else {
      doubleResult = random.nextDouble(minDouble, maxDouble);
    }

    EngineValue decoratedResult = valueFactory.buildForNumber(doubleResult, min.getUnits());
    memory.push(decoratedResult);

    return this;
  }

  @Override
  public EventHandlerMachine randNorm() {
    startConversionGroup();
    EngineValue std = pop();
    EngineValue mean = pop();
    endConversionGroup();

    double meanDouble = mean.getAsDouble();
    double stdDouble = std.getAsDouble();
    double randGauss = random.nextGaussian(meanDouble, stdDouble);

    EngineValue result = valueFactory.buildForNumber(randGauss, mean.getUnits());
    memory.push(result);

    return this;
  }

  @Override
  public EventHandlerMachine abs() {
    EngineValue value = pop();

    if (value.getLanguageType().isDistribution()) {
      throw new IllegalArgumentException("Cannot apply abs to a distribution.");
    }

    EngineValue result;
    if (favorBigDecimal) {
      BigDecimal absValue = value.getAsDecimal().abs();
      result = valueFactory.build(absValue, value.getUnits());
    } else {
      double absValue = Math.abs(value.getAsDouble());
      result = valueFactory.build(absValue, value.getUnits());
    }
    memory.push(result);

    return this;
  }

  @Override
  public EventHandlerMachine ceil() {
    EngineValue value = pop();

    if (value.getLanguageType().isDistribution()) {
      throw new IllegalArgumentException("Cannot apply ceil to a distribution.");
    }

    EngineValue result;
    if (favorBigDecimal) {
      BigDecimal ceilValue = value.getAsDecimal().setScale(0, RoundingMode.CEILING);
      result = valueFactory.build(ceilValue, value.getUnits());
    } else {
      double ceilValue = Math.ceil(value.getAsDouble());
      result = valueFactory.build(ceilValue, value.getUnits());
    }
    memory.push(result);

    return this;
  }

  @Override
  public EventHandlerMachine floor() {
    EngineValue value = pop();

    if (value.getLanguageType().isDistribution()) {
      throw new IllegalArgumentException("Cannot apply floor to a distribution.");
    }

    EngineValue result;
    if (favorBigDecimal) {
      BigDecimal floorValue = value.getAsDecimal().setScale(0, RoundingMode.FLOOR);
      result = valueFactory.build(floorValue, value.getUnits());
    } else {
      double floorValue = Math.floor(value.getAsDouble());
      result = valueFactory.build(floorValue, value.getUnits());
    }
    memory.push(result);

    return this;
  }

  @Override
  public EventHandlerMachine round() {
    EngineValue value = pop();

    if (value.getLanguageType().isDistribution()) {
      throw new IllegalArgumentException("Cannot apply round to a distribution.");
    }

    EngineValue result;
    if (favorBigDecimal) {
      BigDecimal roundedValue = value.getAsDecimal().setScale(0, RoundingMode.HALF_UP);
      result = valueFactory.build(roundedValue, value.getUnits());
    } else {
      double roundedValue = Math.round(value.getAsDouble());
      result = valueFactory.build(roundedValue, value.getUnits());
    }
    memory.push(result);

    return this;
  }

  @Override
  public EventHandlerMachine log10() {
    EngineValue value = pop();

    if (value.getLanguageType().isDistribution()) {
      throw new IllegalArgumentException("Cannot apply log10 to a distribution.");
    }

    if (value.getAsDecimal().compareTo(BigDecimal.ZERO) <= 0) {
      throw new IllegalArgumentException("Logarithm can only be applied to positive numbers.");
    }

    double logValue = Math.log10(value.getAsDouble());
    EngineValue result = valueFactory.buildForNumber(logValue, value.getUnits());
    memory.push(result);

    return this;
  }

  @Override
  public EventHandlerMachine ln() {
    EngineValue value = pop();

    if (value.getLanguageType().isDistribution()) {
      throw new IllegalArgumentException("Cannot apply natural log (ln) to a distribution.");
    }

    if (value.getAsDecimal().compareTo(BigDecimal.ZERO) <= 0) {
      throw new IllegalArgumentException(
          "Natural logarithm can only be applied to positive numbers."
      );
    }

    double lnValue = Math.log(value.getAsDouble());
    EngineValue result = valueFactory.buildForNumber(lnValue, value.getUnits());
    memory.push(result);

    return this;
  }

  @Override
  public EventHandlerMachine count() {
    EngineValue value = pop();
    Distribution distribution = value.getAsDistribution();
    Optional<Integer> size = distribution.getSize();

    if (!size.isPresent()) {
      throw new IllegalArgumentException("Cannot count a virtualized distribution.");
    }

    EngineValue result = valueFactory.build(size.get(), EMPTY_UNITS);
    memory.push(result);
    return this;
  }

  @Override
  public EventHandlerMachine max() {
    EngineValue value = pop();
    Distribution distribution = value.getAsDistribution();
    Optional<Scalar> max = distribution.getMax();

    if (max.isEmpty()) {
      throw new IllegalArgumentException("Cannot find max of a virtualized distribution.");
    }

    memory.push(max.get());
    return this;
  }

  @Override
  public EventHandlerMachine mean() {
    EngineValue value = pop();
    Distribution distribution = value.getAsDistribution();
    Optional<Scalar> mean = distribution.getMean();

    if (mean.isEmpty()) {
      throw new IllegalArgumentException("Cannot calculate mean of a virtualized distribution.");
    }

    memory.push(mean.get());
    return this;
  }

  @Override
  public EventHandlerMachine min() {
    EngineValue value = pop();
    Distribution distribution = value.getAsDistribution();
    Optional<Scalar> min = distribution.getMin();

    if (min.isEmpty()) {
      throw new IllegalArgumentException("Cannot find min of a virtualized distribution.");
    }

    memory.push(min.get());
    return this;
  }

  @Override
  public EventHandlerMachine std() {
    EngineValue value = pop();
    Distribution distribution = value.getAsDistribution();
    Optional<Scalar> std = distribution.getStd();

    if (std.isEmpty()) {
      throw new IllegalArgumentException(
          "Cannot calculate standard deviation of a virtualized distribution."
      );
    }

    memory.push(std.get());
    return this;
  }

  @Override
  public EventHandlerMachine sum() {
    EngineValue value = pop();
    Distribution distribution = value.getAsDistribution();
    Optional<Scalar> sum = distribution.getSum();

    if (sum.isEmpty()) {
      throw new IllegalArgumentException("Cannot calculate sum of a virtualized distribution.");
    }

    memory.push(sum.get());
    return this;
  }

  @Override
  public EventHandlerMachine makePosition() {
    EngineValue type2 = pop();
    EngineValue val2 = pop();
    EngineValue type1 = pop();
    EngineValue val1 = pop();

    String firstUnits = val1.getUnits().toString();
    String secondUnits = val2.getUnits().toString();

    boolean firstIsCount = firstUnits.isEmpty();
    boolean secondIsCount = secondUnits.isEmpty();

    String firstUnitsSafe = firstIsCount ? "count" : firstUnits;
    String secondUnitsSafe = secondIsCount ? "count" : secondUnits;

    String complete = String.format(
        "%s %s %s, %s %s %s",
        val1.getAsString(),
        firstUnitsSafe,
        type1.getAsString(),
        val2.getAsString(),
        secondUnitsSafe,
        type2.getAsString()
    );
    EngineValue newValue = valueFactory.build(complete, Units.of("position"));
    push(newValue);

    return this;
  }

  @Override
  public EventHandlerMachine saveLocalVariable(String identifierName) {
    EngineValue value = pop();
    scope.defineConstant(identifierName, value);
    return this;
  }

  @Override
  public EventHandlerMachine end() {
    if (isEnded) {
      throw new IllegalStateException("Machine already ended.");
    }

    this.isEnded = true;
    return this;
  }

  @Override
  public boolean isEnded() {
    return this.isEnded;
  }

  @Override
  public EngineValue getResult() {
    if (memory.isEmpty()) {
      throw new IllegalStateException("No result available or the machine has ended.");
    }

    if (!isEnded) {
      throw new IllegalStateException(
          "Whoops! Something went wrong during simulation processing. This is likely a bug "
          + "in Josh rather than an issue in your own code. Please help us "
          + "improve Josh by reporting this error at https://github.com/SchmidtDSE/josh/issues"
      );
    }

    return memory.peek();
  }

  @Override
  public long getStepCount() {
    return bridge.getAbsoluteTimestep();
  }

  @Override
  public void pushExternal(String name, long step) {
    push(bridge.getExternal(scope.get("here").getAsEntity().getKey().orElseThrow(), name, step));
  }

  @Override
  public void pushConfig(String name) {
    Optional<EngineValue> configValue = bridge.getConfigOptional(name);
    push(configValue.orElseThrow(
        () -> new IllegalArgumentException("Config value not found: " + name)
    ));
  }

  @Override
  public void pushConfigWithDefault(String name) {
    EngineValue defaultValue = pop(); // Get default from stack
    Optional<EngineValue> configValue = bridge.getConfigOptional(name);
    push(configValue.orElse(defaultValue));
  }

  /**
   * Get a value from the top of the stack, converting it if in a conversion group.
   *
   * <p>Get a value from the top of the memory stack and, if in a coversion group, either use this
   * value as the target units if target units have not yet been found or convert to the active
   * target units if required.</p>
   *
   * @return EngineValue after checking for and applying a conversion if required.
   */
  private EngineValue pop() {
    EngineValue valueUncast = memory.pop();

    if (!inConversionGroup) {
      return valueUncast;
    }

    if (conversionTarget.isEmpty()) {
      conversionTarget = Optional.of(valueUncast.getUnits());
      return valueUncast;
    }

    return convert(valueUncast, conversionTarget.get());
  }

  private EngineValue convert(EngineValue valueUncast, Units endUnits) {
    Units startUnits = valueUncast.getUnits();

    if (startUnits.equals(endUnits)) {
      return valueUncast;
    }

    return bridge.convert(valueUncast, endUnits);
  }

  /**
   * Start a conversion group.
   *
   * <p>Indicate that a conversion group is starting such that all values popped while in the
   * conversion group will be converted to the same type. This target type is determined by the
   * first popped value while in the conversion group.</p>
   */
  private void startConversionGroup() {
    if (inConversionGroup) {
      throw new IllegalStateException("Already in conversion group.");
    }

    inConversionGroup = true;
    conversionTarget = Optional.empty();
  }

  /**
   * Indicate that the conversion group is over.
   *
   * <p>Stop automatically converting all values to the same units and clear the target units for
   * conversion.</p>
   */
  private void endConversionGroup() {
    if (!inConversionGroup) {
      throw new IllegalStateException("Not in conversion group.");
    }

    inConversionGroup = false;
  }

  /**
   * Forces the unit conversion of the value at the top of the memory stack to the specified units.
   *
   * <p>Retrieve the top value from the memory stack, performs a unit replacement operation based on
   * the provided units, and then pushes the resulting value back onto the memory stack.</p>
   *
   * @param newUnits The new unit specification to which the value should be forcibly cast.
   */
  private void forceCast(Units newUnits) {
    EngineValue subject = pop();
    memory.push(subject.replaceUnits(newUnits));
  }

  /**
   * Convert a value at the top of th ememory stack and push the result.
   *
   * <p>Convert the units of the current subject to the specified new units and  push the result
   * onto the memory stack. If the subject's current units are  the same as the specified new units,
   * the subject is directly pushed onto the memory stack without conversion. Otherwise, the subject
   * is converted to the new units before being pushed.</p>
   *
   * @param newUnits The target units to which the subject should be converted.
   */
  private void convertCast(Units newUnits) {
    EngineValue subject = pop();

    if (subject.getUnits().equals(newUnits)) {
      memory.push(subject);
    } else {
      memory.push(convert(subject, newUnits));
    }
  }

  /**
   * Checks if the resolver is querying for patch entities directly.
   *
   * @param resolver The ValueResolver being used for the query.
   * @param patchName The name of the patch to check against.
   * @return true if the resolver path matches the patch name, indicating a query for patches.
   */
  private boolean isQueryForPatch(ValueResolver resolver, String patchName) {
    return resolver.toString().contains("ValueResolver(" + patchName + ")");
  }

}<|MERGE_RESOLUTION|>--- conflicted
+++ resolved
@@ -444,16 +444,11 @@
 
     if (count < 0) {
       throw new IllegalArgumentException(
-<<<<<<< HEAD
           String.format(
               "Cannot create entities with negative or undefined count. "
               + "Received count value: %d. The count value must be a concrete positive integer.",
               count
           )
-=======
-          "Cannot create negative number of entities. Got count: " + count
-          + ". Entity creation requires a non-negative count."
->>>>>>> 809a45ad
       );
     }
 
