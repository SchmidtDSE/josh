--- conflicted
+++ resolved
@@ -3,6 +3,7 @@
 import static org.junit.jupiter.api.Assertions.assertEquals;
 import static org.mockito.ArgumentMatchers.any;
 import static org.mockito.ArgumentMatchers.anyBoolean;
+import static org.mockito.ArgumentMatchers.anyInt;
 import static org.mockito.ArgumentMatchers.anyString;
 import static org.mockito.ArgumentMatchers.eq;
 import static org.mockito.Mockito.mockStatic;
@@ -16,9 +17,7 @@
 import java.io.PrintStream;
 import java.lang.reflect.Field;
 import org.joshsim.JoshSimCommander;
-import org.joshsim.JoshSimFacadeUtil;
-import org.joshsim.engine.entity.base.MutableEntity;
-import org.joshsim.engine.entity.prototype.EntityPrototype;
+import org.joshsim.JoshSimFacade;
 import org.joshsim.engine.geometry.EngineGeometryFactory;
 import org.joshsim.lang.bridge.EngineBridgeSimulationStore;
 import org.joshsim.lang.interpret.JoshProgram;
@@ -58,12 +57,6 @@
   private EngineBridgeSimulationStore mockSimulations;
 
   @Mock
-  private EntityPrototype mockEntityPrototype;
-
-  @Mock
-  private MutableEntity mockMutableEntity;
-
-  @Mock
   private EngineGeometryFactory mockGeometryFactory;
 
   private ByteArrayOutputStream outputStream;
@@ -83,8 +76,6 @@
     when(mockFile.exists()).thenReturn(true);
     when(mockProgram.getSimulations()).thenReturn(mockSimulations);
     when(mockSimulations.hasPrototype(anyString())).thenReturn(true);
-    when(mockSimulations.getProtoype(anyString())).thenReturn(mockEntityPrototype);
-    when(mockEntityPrototype.build()).thenReturn(mockMutableEntity);
   }
 
   @AfterEach
@@ -145,11 +136,7 @@
     SimulationMetadata metadata = new SimulationMetadata(0, 10, 11);
 
     try (MockedStatic<JoshSimCommander> commanderMock = mockStatic(JoshSimCommander.class);
-<<<<<<< HEAD
          MockedStatic<JoshSimFacade> facadeMock = mockStatic(JoshSimFacade.class);
-=======
-         MockedStatic<JoshSimFacadeUtil> facadeUtilMock = mockStatic(JoshSimFacadeUtil.class);
->>>>>>> b805cbff
          MockedStatic<SimulationMetadataExtractor> extractorMock =
              mockStatic(SimulationMetadataExtractor.class)) {
 
@@ -170,14 +157,14 @@
 
       // Assert
       assertEquals(0, result);
-      facadeUtilMock.verify(() -> JoshSimFacadeUtil.runSimulation(
-          any(), // EngineValueFactory
-          any(EngineGeometryFactory.class),
-          any(), // InputOutputLayer
-          eq(mockProgram),
-          eq("test-simulation"),
-          any(), // step callback
-          anyBoolean() // serialPatches
+      facadeMock.verify(() -> JoshSimFacade.runSimulation(
+          any(EngineGeometryFactory.class),
+          eq(mockProgram),
+          eq("test-simulation"),
+          any(), // step callback
+          anyBoolean(), // serialPatches
+          eq(0), // replicate number
+          anyBoolean() // favorBigDecimal
       ), times(1));
     }
   }
@@ -192,11 +179,7 @@
     SimulationMetadata metadata = new SimulationMetadata(0, 10, 11);
 
     try (MockedStatic<JoshSimCommander> commanderMock = mockStatic(JoshSimCommander.class);
-<<<<<<< HEAD
          MockedStatic<JoshSimFacade> facadeMock = mockStatic(JoshSimFacade.class);
-=======
-         MockedStatic<JoshSimFacadeUtil> facadeUtilMock = mockStatic(JoshSimFacadeUtil.class);
->>>>>>> b805cbff
          MockedStatic<SimulationMetadataExtractor> extractorMock =
              mockStatic(SimulationMetadataExtractor.class)) {
 
@@ -217,15 +200,12 @@
 
       // Assert
       assertEquals(0, result);
-      // Verify that runSimulation was called 3 times (once for each replicate)
-      facadeUtilMock.verify(() -> JoshSimFacadeUtil.runSimulation(
-          any(), // EngineValueFactory
-          any(EngineGeometryFactory.class),
-          any(), // InputOutputLayer
-          eq(mockProgram),
-          eq("test-simulation"),
-          any(), // step callback
-<<<<<<< HEAD
+      // Verify that runSimulation was called 3 times with correct replicate numbers
+      facadeMock.verify(() -> JoshSimFacade.runSimulation(
+          any(EngineGeometryFactory.class),
+          eq(mockProgram),
+          eq("test-simulation"),
+          any(), // step callback
           anyBoolean(), // serialPatches
           eq(0), // replicate number for first run
           anyBoolean() // favorBigDecimal
@@ -250,10 +230,6 @@
           eq(2), // replicate number for third run
           anyBoolean() // favorBigDecimal
       ), times(1));
-=======
-          anyBoolean() // serialPatches
-      ), times(3));
->>>>>>> b805cbff
     }
   }
 
@@ -263,16 +239,12 @@
     setupBasicFields(runCommand);
     setFieldValue(runCommand, "simulation", "test-simulation");
     setFieldValue(runCommand, "replicates", 2);
-    setFieldValue(runCommand, "replicateNumber", 5); // Start from replicate 5
+    // setFieldValue(runCommand, "replicateNumber", 5); // Field removed in grid search
 
     SimulationMetadata metadata = new SimulationMetadata(0, 10, 11);
 
     try (MockedStatic<JoshSimCommander> commanderMock = mockStatic(JoshSimCommander.class);
-<<<<<<< HEAD
          MockedStatic<JoshSimFacade> facadeMock = mockStatic(JoshSimFacade.class);
-=======
-         MockedStatic<JoshSimFacadeUtil> facadeUtilMock = mockStatic(JoshSimFacadeUtil.class);
->>>>>>> b805cbff
          MockedStatic<SimulationMetadataExtractor> extractorMock =
              mockStatic(SimulationMetadataExtractor.class)) {
 
@@ -293,31 +265,26 @@
 
       // Assert
       assertEquals(0, result);
-<<<<<<< HEAD
-      // Verify that runSimulation was called with replicate numbers 5 and 6
-      facadeMock.verify(() -> JoshSimFacade.runSimulation(
-          any(EngineGeometryFactory.class),
-          eq(mockProgram),
-          eq("test-simulation"),
-          any(), // step callback
-          anyBoolean(), // serialPatches
-          eq(5), // replicate number for first run (5 + 0)
-          anyBoolean() // favorBigDecimal
-      ), times(1));
-
-      facadeMock.verify(() -> JoshSimFacade.runSimulation(
-=======
-      // Verify that runSimulation was called 2 times (once for each replicate)
-      facadeUtilMock.verify(() -> JoshSimFacadeUtil.runSimulation(
-          any(), // EngineValueFactory
->>>>>>> b805cbff
-          any(EngineGeometryFactory.class),
-          any(), // InputOutputLayer
-          eq(mockProgram),
-          eq("test-simulation"),
-          any(), // step callback
-          anyBoolean() // serialPatches
-      ), times(2));
+      // Verify that runSimulation was called with replicate numbers 0 and 1 (no offset)
+      facadeMock.verify(() -> JoshSimFacade.runSimulation(
+          any(EngineGeometryFactory.class),
+          eq(mockProgram),
+          eq("test-simulation"),
+          any(), // step callback
+          anyBoolean(), // serialPatches
+          eq(0), // replicate number for first run (0-based indexing)
+          anyBoolean() // favorBigDecimal
+      ), times(1));
+
+      facadeMock.verify(() -> JoshSimFacade.runSimulation(
+          any(EngineGeometryFactory.class),
+          eq(mockProgram),
+          eq("test-simulation"),
+          any(), // step callback
+          anyBoolean(), // serialPatches
+          eq(1), // replicate number for second run (1)
+          anyBoolean() // favorBigDecimal
+      ), times(1));
     }
   }
 
@@ -329,11 +296,7 @@
     setFieldValue(runCommand, "replicates", 1);
 
     try (MockedStatic<JoshSimCommander> commanderMock = mockStatic(JoshSimCommander.class);
-<<<<<<< HEAD
          MockedStatic<JoshSimFacade> facadeMock = mockStatic(JoshSimFacade.class);
-=======
-         MockedStatic<JoshSimFacadeUtil> facadeUtilMock = mockStatic(JoshSimFacadeUtil.class);
->>>>>>> b805cbff
          MockedStatic<SimulationMetadataExtractor> extractorMock =
              mockStatic(SimulationMetadataExtractor.class)) {
 
@@ -354,14 +317,14 @@
 
       // Assert
       assertEquals(0, result); // Should still succeed with default metadata
-      facadeUtilMock.verify(() -> JoshSimFacadeUtil.runSimulation(
-          any(), // EngineValueFactory
-          any(EngineGeometryFactory.class),
-          any(), // InputOutputLayer
-          eq(mockProgram),
-          eq("test-simulation"),
-          any(), // step callback
-          anyBoolean() // serialPatches
+      facadeMock.verify(() -> JoshSimFacade.runSimulation(
+          any(EngineGeometryFactory.class),
+          eq(mockProgram),
+          eq("test-simulation"),
+          any(), // step callback
+          anyBoolean(), // serialPatches
+          anyInt(), // replicate number
+          anyBoolean() // favorBigDecimal
       ), times(1));
     }
   }
@@ -377,7 +340,7 @@
     when(mockSimulations.hasPrototype("nonexistent-simulation")).thenReturn(false);
 
     try (MockedStatic<JoshSimCommander> commanderMock = mockStatic(JoshSimCommander.class);
-         MockedStatic<JoshSimFacadeUtil> facadeUtilMock = mockStatic(JoshSimFacadeUtil.class)) {
+         MockedStatic<JoshSimFacade> facadeMock = mockStatic(JoshSimFacade.class)) {
 
       // Mock the commander initialization
       JoshSimCommander.ProgramInitResult mockResult =
@@ -391,14 +354,14 @@
 
       // Assert
       assertEquals(4, result); // Error code for simulation not found
-      facadeUtilMock.verify(() -> JoshSimFacadeUtil.runSimulation(
-          any(), // EngineValueFactory
-          any(EngineGeometryFactory.class),
-          any(), // InputOutputLayer
+      facadeMock.verify(() -> JoshSimFacade.runSimulation(
+          any(EngineGeometryFactory.class),
           any(JoshProgram.class),
           anyString(),
           any(), // step callback
-          anyBoolean() // serialPatches
+          anyBoolean(), // serialPatches
+          anyInt(), // replicate number
+          anyBoolean() // favorBigDecimal
       ), never());
     }
   }
